--- conflicted
+++ resolved
@@ -17,22 +17,15 @@
   - if [[ "$TRAVIS_OS_NAME" == "linux" ]]; then sudo apt-get update -qq; fi
 
 env:
-<<<<<<< HEAD
-  - PGVERSION=10 CHECK_CODE=true
-  - PGVERSION=10 CHECK_CODE=false
-  - PGVERSION=9.6 CHECK_CODE=true
-  - PGVERSION=9.6 CHECK_CODE=false
-  - PGVERSION=9.5 CHECK_CODE=true
-  - PGVERSION=9.5 CHECK_CODE=false
-=======
   global:
     - LLVM_VER=4.0
   matrix:
+    - PG_VER=10  CHECK_CODE=true
+    - PG_VER=10  CHECK_CODE=false
     - PG_VER=9.6 CHECK_CODE=true
     - PG_VER=9.6 CHECK_CODE=false
     - PG_VER=9.5 CHECK_CODE=true
     - PG_VER=9.5 CHECK_CODE=false
->>>>>>> d0606bf1
 
 script: bash ./travis/pg-travis-test.sh
 
