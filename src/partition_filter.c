--- conflicted
+++ resolved
@@ -68,32 +68,21 @@
 CustomScanMethods	partition_filter_plan_methods;
 CustomExecMethods	partition_filter_exec_methods;
 
-<<<<<<< HEAD
+
 static ExprState *prepare_expr_state(const PartRelationInfo *prel,
 									 Relation source_rel,
 									 EState *estate,
 									 bool try_map);
-static void prepare_rri_for_insert(EState *estate,
-								   ResultRelInfoHolder *rri_holder,
-								   const ResultPartsStorage *rps_storage,
-								   void *arg);
-static void prepare_rri_returning_for_insert(EState *estate,
-											 ResultRelInfoHolder *rri_holder,
-											 const ResultPartsStorage *rps_storage,
-											 void *arg);
-static void prepare_rri_fdw_for_insert(EState *estate,
-									   ResultRelInfoHolder *rri_holder,
-									   const ResultPartsStorage *rps_storage,
-									   void *arg);
-=======
 
 static void prepare_rri_for_insert(ResultRelInfoHolder *rri_holder,
 								   const ResultPartsStorage *rps_storage);
+
 static void prepare_rri_returning_for_insert(ResultRelInfoHolder *rri_holder,
 											 const ResultPartsStorage *rps_storage);
+
 static void prepare_rri_fdw_for_insert(ResultRelInfoHolder *rri_holder,
 									   const ResultPartsStorage *rps_storage);
->>>>>>> ee036662
+
 static Node *fix_returning_list_mutator(Node *node, void *state);
 
 static Index append_rte_to_estate(EState *estate, RangeTblEntry *rte);
@@ -158,13 +147,12 @@
 						  EState *estate,
 						  CmdType cmd_type,
 						  Size table_entry_size,
-<<<<<<< HEAD
+						  bool close_relations,
 						  bool speculative_inserts,
-						  on_new_rri_holder on_new_rri_holder_cb,
-=======
-						  on_rri_holder on_new_rri_holder_cb,
->>>>>>> ee036662
-						  void *on_new_rri_holder_cb_arg)
+						  rri_holder_cb init_rri_holder_cb,
+						  void *init_rri_holder_cb_arg,
+						  rri_holder_cb fini_rri_holder_cb,
+						  void *fini_rri_holder_cb_arg)
 {
 	HASHCTL *result_rels_table_config = &parts_storage->result_rels_table_config;
 
@@ -181,23 +169,27 @@
 	Assert(estate);
 	parts_storage->estate = estate;
 
-	/* Callback might be NULL */
-	parts_storage->on_new_rri_holder_callback = on_new_rri_holder_cb;
-	parts_storage->callback_arg = on_new_rri_holder_cb_arg;
+	/* ResultRelInfoHolder initialization callback */
+	parts_storage->init_rri_holder_cb = init_rri_holder_cb;
+	parts_storage->init_rri_holder_cb_arg = init_rri_holder_cb_arg;
+
+	/* ResultRelInfoHolder finalization callback */
+	parts_storage->fini_rri_holder_cb = fini_rri_holder_cb;
+	parts_storage->fini_rri_holder_cb_arg = fini_rri_holder_cb_arg;
 
 	Assert(cmd_type == CMD_INSERT || cmd_type == CMD_UPDATE);
 	parts_storage->command_type = cmd_type;
 	parts_storage->speculative_inserts = speculative_inserts;
 
-	/* Partitions must remain locked till transaction's end */
-	parts_storage->head_open_lock_mode = RowExclusiveLock;
+	/* Should partitions be locked till transaction's end? */
+	parts_storage->close_relations = close_relations;
+	parts_storage->head_open_lock_mode  = RowExclusiveLock;
 	parts_storage->heap_close_lock_mode = NoLock;
 }
 
 /* Free ResultPartsStorage (close relations etc) */
 void
-fini_result_parts_storage(ResultPartsStorage *parts_storage, bool close_rels,
-						  on_rri_holder hook)
+fini_result_parts_storage(ResultPartsStorage *parts_storage)
 {
 	HASH_SEQ_STATUS			stat;
 	ResultRelInfoHolder	   *rri_holder; /* ResultRelInfo holder */
@@ -205,30 +197,21 @@
 	hash_seq_init(&stat, parts_storage->result_rels_table);
 	while ((rri_holder = (ResultRelInfoHolder *) hash_seq_search(&stat)) != NULL)
 	{
-<<<<<<< HEAD
+		/* Call finalization callback if needed */
+		if (parts_storage->fini_rri_holder_cb)
+			parts_storage->fini_rri_holder_cb(rri_holder, parts_storage);
+
 		/* Close partitions and indices */
-=======
-		/* Call destruction hook, if needed */
-		if (hook != NULL)
-			hook(rri_holder, parts_storage);
-
-		/* Close partitions and free free conversion-related stuff */
->>>>>>> ee036662
-		if (close_rels)
+		if (parts_storage->close_relations)
 		{
 			ExecCloseIndices(rri_holder->result_rel_info);
 
 			heap_close(rri_holder->result_rel_info->ri_RelationDesc,
 					   parts_storage->heap_close_lock_mode);
 		}
-<<<<<<< HEAD
 
 		/* Free conversion-related stuff */
 		if (rri_holder->tuple_map)
-=======
-		/* Else just free conversion-related stuff */
-		else
->>>>>>> ee036662
 		{
 			FreeTupleDesc(rri_holder->tuple_map->indesc);
 			FreeTupleDesc(rri_holder->tuple_map->outdesc);
@@ -359,10 +342,9 @@
 		rri_holder->has_children = child_rel->rd_rel->relhassubclass;
 		rri_holder->expr_state = NULL;
 
-		/* Call on_new_rri_holder_callback() if needed */
-		if (parts_storage->on_new_rri_holder_callback)
-			parts_storage->on_new_rri_holder_callback(rri_holder,
-													  parts_storage);
+		/* Call initialization callback if needed */
+		if (parts_storage->init_rri_holder_cb)
+			parts_storage->init_rri_holder_cb(rri_holder, parts_storage);
 
 		/* Append ResultRelInfo to storage->es_alloc_result_rels */
 		append_rri_to_estate(parts_storage->estate, child_result_rel_info);
@@ -715,8 +697,10 @@
 	init_result_parts_storage(&state->result_parts, current_rri,
 							  estate, state->command_type,
 							  RPS_DEFAULT_ENTRY_SIZE,
+							  RPS_SKIP_RELATIONS,
 							  state->on_conflict_action != ONCONFLICT_NONE,
-							  prepare_rri_for_insert, (void *) state);
+							  RPS_RRI_CB(prepare_rri_for_insert, state),
+							  RPS_RRI_CB(NULL, NULL));
 
 	/* No warnings yet */
 	state->warning_triggered = false;
@@ -808,7 +792,7 @@
 	PartitionFilterState   *state = (PartitionFilterState *) node;
 
 	/* Executor will close rels via estate->es_result_relations */
-	fini_result_parts_storage(&state->result_parts, false, NULL);
+	fini_result_parts_storage(&state->result_parts);
 
 	Assert(list_length(node->custom_ps) == 1);
 	ExecEndNode((PlanState *) linitial(node->custom_ps));
@@ -917,7 +901,7 @@
 	if (!rri_holder->tuple_map)
 		return;
 
-	pfstate = (PartitionFilterState *) rps_storage->callback_arg;
+	pfstate = (PartitionFilterState *) rps_storage->init_rri_holder_cb_arg;
 	returning_list = pfstate->returning_list;
 
 	/* Exit if there's no RETURNING list */
