--- conflicted
+++ resolved
@@ -68,6 +68,11 @@
 		list = NIL; \
 	} while (0)
 
+struct expr_mutator_context
+{
+	Oid		relid;		/* partitioned table */
+	List	*rtable;	/* range table list from expression query */
+};
 
 static bool try_perform_parent_refresh(Oid parent);
 static Oid try_syscache_parent_search(Oid partition, PartParentSearch *status);
@@ -75,57 +80,7 @@
 											PartParentSearch *status,
 											HASHACTION action);
 
-
-<<<<<<< HEAD
-struct expr_mutator_context
-{
-	Oid		relid;		/* partitioned table */
-	List	*rtable;	/* range table list from expression query */
-};
-
-/*
- * To prevent calculation of Vars in expression, we wrap them with
- * CustomConst, and later before execution we fill it with actual value
- */
-static Node *
-expression_mutator(Node *node, struct expr_mutator_context *context)
-{
-	const TypeCacheEntry   *typcache;
-
-	if (IsA(node, Var))
-	{
-		//Var		*variable = (Var *) node;
-		Node	*new_node = newNode(sizeof(CustomConst), T_Const);
-		Const	*new_const = (Const *)new_node;
-
-		/*
-		RangeTblEntry *entry = rt_fetch(variable->varno, context->rtable);
-		if (entry->relid != context->relid)
-			elog(ERROR, "Columns in the expression should "
-							"be only from partitioned relation");
-		*/
-
-		/* we only need varattno from original Var, for now */
-		((CustomConst *)new_node)->varattno = ((Var *)node)->varattno;
-
-		new_const->consttype = ((Var *)node)->vartype;
-		new_const->consttypmod = ((Var *)node)->vartypmod;
-		new_const->constcollid = ((Var *)node)->varcollid;
-		new_const->constvalue = (Datum) 0;
-		new_const->constisnull = true;
-		new_const->location = -2;
-
-		typcache = lookup_type_cache(new_const->consttype, 0);
-		new_const->constbyval = typcache->typbyval;
-		new_const->constlen	= typcache->typlen;
-
-		return new_node;
-	}
-	return expression_tree_mutator(node, expression_mutator, (void *) context);
-}
-
-=======
-static Expr *get_partition_constraint_expr(Oid partition, AttrNumber part_attno);
+static Expr *get_partition_constraint_expr(Oid partition);
 
 static void fill_prel_with_partitions(PartRelationInfo *prel,
 									  const Oid *partitions,
@@ -133,11 +88,11 @@
 
 static void fill_pbin_with_bounds(PartBoundInfo *pbin,
 								  const PartRelationInfo *prel,
-								  const Expr *constraint_expr,
-								  const AttrNumber part_attno);
+								  const Expr *constraint_expr);
 
 static int cmp_range_entries(const void *p1, const void *p2, void *arg);
 
+static Node *expression_mutator(Node *node, struct expr_mutator_context *context);
 
 
 void
@@ -156,7 +111,6 @@
 }
 
 
->>>>>>> d499bc6b
 /*
  * refresh\invalidate\get\remove PartRelationInfo functions.
  */
@@ -177,9 +131,9 @@
 	Datum					param_values[Natts_pathman_config_params];
 	bool					param_isnull[Natts_pathman_config_params];
 	char				   *expr;
-	Oid						expr_type;
 	HeapTuple				tp;
 	MemoryContext			oldcontext;
+	Node				   *tmp_node;
 
 	AssertTemporaryContext();
 
@@ -233,32 +187,22 @@
 	/* Set partitioning type */
 	prel->parttype	= DatumGetPartType(values[Anum_pathman_config_parttype - 1]);
 
-<<<<<<< HEAD
 	/* Read config values */
+	prel->atttype = DatumGetObjectId(values[Anum_pathman_config_atttype - 1]);
 	expr = TextDatumGetCString(values[Anum_pathman_config_expression_p - 1]);
-	expr_type = DatumGetObjectId(values[Anum_pathman_config_atttype - 1]);
-=======
-	/* Copy name of partitioned attribute */
-	prel->attname	= MemoryContextStrdup(PathmanRelationCacheContext,
-										  part_column_name);
-
-	/* Initialize PartRelationInfo using syscache & typcache */
-	prel->attnum	= get_attnum(relid, part_column_name);
->>>>>>> d499bc6b
-
-	/*
-	 * Save parsed expression to cache and use already saved expression type
-	 * from config
-	 */
-	oldcontext = MemoryContextSwitchTo(TopMemoryContext);
+
+	/* Restore planned expression */
+	tmp_node = (Node *) stringToNode(expr);
+	fix_opfuncids(tmp_node);
+	pfree(expr);
+
+	/* expression and attname should be saved in cache context */
+	oldcontext = MemoryContextSwitchTo(PathmanRelationCacheContext);
+
+	prel->expr = expression_mutator(tmp_node, NULL);
 	prel->attname = TextDatumGetCString(values[Anum_pathman_config_expression - 1]);
-	prel->expr = (Node *) stringToNode(expr);
-	fix_opfuncids(prel->expr);
-	prel->expr = expression_mutator(prel->expr, NULL);
+
 	MemoryContextSwitchTo(oldcontext);
-
-	prel->atttype = expr_type;
-	pfree(expr);
 
 	tp = SearchSysCache1(TYPEOID, values[Anum_pathman_config_atttype - 1]);
 	if (HeapTupleIsValid(tp))
@@ -325,11 +269,6 @@
 	 * will try to refresh it again (and again), until the error is fixed
 	 * by user manually (i.e. invalid check constraints etc).
 	 */
-<<<<<<< HEAD
-	fill_prel_with_partitions(prel_children,
-							  prel_children_count,
-							  prel);
-=======
 	PG_TRY();
 	{
 		fill_prel_with_partitions(prel, prel_children, prel_children_count);
@@ -340,12 +279,12 @@
 		FreeChildrenArray(prel);
 		FreeRangesArray(prel);
 		FreeIfNotNull(prel->attname);
+		FreeIfNotNull(prel->expr);
 
 		/* Rethrow ERROR further */
 		PG_RE_THROW();
 	}
 	PG_END_TRY();
->>>>>>> d499bc6b
 
 	/* Peform some actions for each child */
 	for (i = 0; i < prel_children_count; i++)
@@ -1005,25 +944,16 @@
 	{
 		PartBoundInfo	pbin_local;
 		Expr		   *con_expr;
-		AttrNumber		part_attno;
 
 		/* Initialize other fields */
 		pbin_local.child_rel = partition;
 		pbin_local.byval = prel->attbyval;
 
-		/* NOTE: Partitions may have different TupleDescs */
-		part_attno = get_attnum(partition, prel->attname);
-
-		/* Raise ERROR if there's no such column */
-		if (part_attno == InvalidAttrNumber)
-			elog(ERROR, "partition \"%s\" has no column \"%s\"",
-				 get_rel_name_or_relid(partition), prel->attname);
-
 		/* Try to build constraint's expression tree (may emit ERROR) */
-		con_expr = get_partition_constraint_expr(partition, part_attno);
+		con_expr = get_partition_constraint_expr(partition);
 
 		/* Grab bounds/hash and fill in 'pbin_local' (may emit ERROR) */
-		fill_pbin_with_bounds(&pbin_local, prel, con_expr, part_attno);
+		fill_pbin_with_bounds(&pbin_local, prel, con_expr);
 
 		/* We strive to delay the creation of cache's entry */
 		pbin = pg_pathman_enable_bounds_cache ?
@@ -1046,7 +976,7 @@
  * build_check_constraint_name_internal() is used to build conname.
  */
 static Expr *
-get_partition_constraint_expr(Oid partition, AttrNumber part_attno)
+get_partition_constraint_expr(Oid partition)
 {
 	Oid			conid;			/* constraint Oid */
 	char	   *conname;		/* constraint name */
@@ -1055,7 +985,7 @@
 	bool		conbin_isnull;
 	Expr	   *expr;			/* expression tree for constraint */
 
-	conname = build_check_constraint_name_relid_internal(partition, part_attno);
+	conname = build_check_constraint_name_relid_internal(partition);
 	conid = get_relation_constraint_oid(partition, conname, true);
 
 	if (!OidIsValid(conid))
@@ -1097,8 +1027,7 @@
 static void
 fill_pbin_with_bounds(PartBoundInfo *pbin,
 					  const PartRelationInfo *prel,
-					  const Expr *constraint_expr,
-					  const AttrNumber part_attno)
+					  const Expr *constraint_expr)
 {
 	AssertTemporaryContext();
 
@@ -1111,8 +1040,7 @@
 		case PT_HASH:
 			{
 				if (!validate_hash_constraint(constraint_expr,
-											  prel, part_attno,
-											  &pbin->hash))
+											  prel, &pbin->hash))
 				{
 					DisablePathman(); /* disable pg_pathman since config is broken */
 					ereport(ERROR,
@@ -1129,8 +1057,7 @@
 				bool	lower_null, upper_null;
 
 				if (validate_range_constraint(constraint_expr,
-											  prel, part_attno,
-											  &lower, &upper,
+											  prel, &lower, &upper,
 											  &lower_null, &upper_null))
 				{
 					MemoryContext old_mcxt;
@@ -1267,4 +1194,48 @@
 			 get_rel_name_or_relid(parent_oid),
 			 expected_str);
 	}
+}
+
+
+/*
+ * To prevent calculation of Vars in expression, we wrap them with
+ * CustomConst, and later before execution we fill it with actual value
+ */
+static Node *
+expression_mutator(Node *node, struct expr_mutator_context *context)
+{
+	const TypeCacheEntry   *typcache;
+
+	/* TODO: add RelabelType */
+	/* TODO: check Vars, they should only be related with base relation */
+	if (IsA(node, Var))
+	{
+		//Var		*variable = (Var *) node;
+		Node	*new_node = newNode(sizeof(CustomConst), T_Const);
+		Const	*new_const = (Const *)new_node;
+
+		/*
+		RangeTblEntry *entry = rt_fetch(variable->varno, context->rtable);
+		if (entry->relid != context->relid)
+			elog(ERROR, "Columns in the expression should "
+							"be only from partitioned relation");
+		*/
+
+		/* we only need varattno from original Var, for now */
+		((CustomConst *)new_node)->varattno = ((Var *)node)->varattno;
+
+		new_const->consttype = ((Var *)node)->vartype;
+		new_const->consttypmod = ((Var *)node)->vartypmod;
+		new_const->constcollid = ((Var *)node)->varcollid;
+		new_const->constvalue = (Datum) 0;
+		new_const->constisnull = true;
+		new_const->location = -2;
+
+		typcache = lookup_type_cache(new_const->consttype, 0);
+		new_const->constbyval = typcache->typbyval;
+		new_const->constlen	= typcache->typlen;
+
+		return new_node;
+	}
+	return expression_tree_mutator(node, expression_mutator, (void *) context);
 }