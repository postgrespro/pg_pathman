/* ------------------------------------------------------------------------
 *
 * utility_stmt_hooking.c
 *		Override COPY TO/FROM and ALTER TABLE ... RENAME statements
 *		for partitioned tables
 *
 * Copyright (c) 2016, Postgres Professional
 * Portions Copyright (c) 1996-2015, PostgreSQL Global Development Group
 * Portions Copyright (c) 1994, Regents of the University of California
 *
 * ------------------------------------------------------------------------
 */

#include "compat/debug_compat_features.h"
#include "compat/pg_compat.h"
#include "init.h"
#include "utility_stmt_hooking.h"
#include "partition_filter.h"

#include "access/htup_details.h"
#include "access/sysattr.h"
#include "access/xact.h"
#include "catalog/namespace.h"
#include "commands/copy.h"
#include "commands/defrem.h"
#include "commands/trigger.h"
#include "commands/tablecmds.h"
#include "foreign/fdwapi.h"
#include "miscadmin.h"
#include "nodes/makefuncs.h"
#include "utils/builtins.h"
#include "utils/lsyscache.h"
#include "utils/memutils.h"
#include "utils/rls.h"

/* we avoid includig libpq.h because it requires openssl.h */
#include "libpq/pqcomm.h"
extern ProtocolVersion FrontendProtocol;
extern void pq_endmsgread(void);

/* Determine whether we should enable COPY or not (PostgresPro has a fix) */
#if defined(WIN32) && \
		(!defined(ENABLE_PGPRO_PATCHES) || \
		 !defined(ENABLE_PATHMAN_AWARE_COPY_WIN32) || \
		 !defined(PGPRO_PATHMAN_AWARE_COPY))
#define DISABLE_PATHMAN_COPY
#endif

/*
 * While building PostgreSQL on Windows the msvc compiler produces .def file
 * which contains all the symbols that were declared as external except the ones
 * that were declared but not defined. We redefine variables below to prevent
 * 'unresolved symbol' errors on Windows. But we have to disable COPY feature
 * on Windows.
 */
#ifdef DISABLE_PATHMAN_COPY
bool				XactReadOnly = false;
ProtocolVersion		FrontendProtocol = (ProtocolVersion) 0;
#endif


#define PATHMAN_COPY_READ_LOCK		AccessShareLock
#define PATHMAN_COPY_WRITE_LOCK		RowExclusiveLock


static uint64 PathmanCopyFrom(CopyState cstate,
							  Relation parent_rel,
							  List *range_table,
							  bool old_protocol);

static void prepare_rri_for_copy(ResultRelInfoHolder *rri_holder,
								 const ResultPartsStorage *rps_storage);
static void finish_rri_copy(ResultRelInfoHolder *rri_holder,
							const ResultPartsStorage *rps_storage);


/*
 * Is pg_pathman supposed to handle this COPY stmt?
 */
bool
is_pathman_related_copy(Node *parsetree)
{
	CopyStmt   *copy_stmt = (CopyStmt *) parsetree;
	Oid			parent_relid;

	Assert(IsPathmanReady());

	if (!IsOverrideCopyEnabled())
	{
		elog(DEBUG1, "COPY statement hooking is disabled");
		return false;
	}

	/* Check that it's a CopyStmt */
	if (!IsA(parsetree, CopyStmt))
		return false;

	/* Also check that stmt->relation exists */
	if (!copy_stmt->relation)
		return false;

	/* Get partition's Oid while locking it */
	parent_relid = RangeVarGetRelid(copy_stmt->relation,
									(copy_stmt->is_from ?
										PATHMAN_COPY_WRITE_LOCK :
										PATHMAN_COPY_READ_LOCK),
									false);

	/* Check that relation is partitioned */
	if (has_pathman_relation_info(parent_relid))
	{
		ListCell *lc;

		/* Analyze options list */
		foreach (lc, copy_stmt->options)
		{
			DefElem *defel = lfirst_node(DefElem, lc);

			/* We do not support freeze */
			/*
			 * It would be great to allow copy.c extract option value and
			 * check it ready. However, there is no possibility (hooks) to do
			 * that before messaging 'ok, begin streaming data' to the client,
			 * which is ugly and confusing: e.g. it would require us to
			 * actually send something in regression tests before we notice
			 * the error.
			 */
			if (strcmp(defel->defname, "freeze") == 0 && defGetBoolean(defel))
				elog(ERROR, "freeze is not supported for partitioned tables");
		}

		/* Emit ERROR if we can't see the necessary symbols */
		#ifdef DISABLE_PATHMAN_COPY
			elog(ERROR, "COPY is not supported for partitioned tables on Windows");
		#else
			elog(DEBUG1, "Overriding default behavior for COPY [%u]",
				 parent_relid);
		#endif

		return true;
	}

	return false;
}

/*
 * Is pg_pathman supposed to handle this table rename stmt?
 */
bool
is_pathman_related_table_rename(Node *parsetree,
								Oid *relation_oid_out,	/* ret value #1 */
								bool *is_parent_out)	/* ret value #2 */
{
	RenameStmt	   *rename_stmt = (RenameStmt *) parsetree;
	Oid				relation_oid,
					parent_relid;

	Assert(IsPathmanReady());

	/* Set default values */
	if (relation_oid_out) *relation_oid_out = InvalidOid;

	if (!IsA(parsetree, RenameStmt))
		return false;

	/* Are we going to rename some table? */
	if (rename_stmt->renameType != OBJECT_TABLE)
		return false;

	/* Fetch Oid of this relation */
	relation_oid = RangeVarGetRelid(rename_stmt->relation,
									AccessShareLock,
									false);

	/* Assume it's a parent */
	if (has_pathman_relation_info(relation_oid))
	{
		if (relation_oid_out)
			*relation_oid_out = relation_oid;
		if (is_parent_out)
			*is_parent_out = true;
		return true;
	}

	/* Assume it's a partition, fetch its parent */
	parent_relid = get_parent_of_partition(relation_oid);
	if (!OidIsValid(parent_relid))
		return false;

	/* Is parent partitioned? */
	if (has_pathman_relation_info(parent_relid))
	{
		if (relation_oid_out)
			*relation_oid_out = relation_oid;
		if (is_parent_out)
			*is_parent_out = false;
		return true;
	}

	return false;
}

/*
 * Is pg_pathman supposed to handle this ALTER COLUMN TYPE stmt?
 */
bool
is_pathman_related_alter_column_type(Node *parsetree,
									 Oid *parent_relid_out,
									 AttrNumber *attr_number_out,
									 PartType *part_type_out)
{
	AlterTableStmt	   *alter_table_stmt = (AlterTableStmt *) parsetree;
	ListCell		   *lc;
	Oid					parent_relid;
	PartRelationInfo   *prel;

	Assert(IsPathmanReady());

	if (!IsA(alter_table_stmt, AlterTableStmt))
		return false;

	/* Are we going to modify some table? */
	if (alter_table_stmt->relkind != OBJECT_TABLE)
		return false;

	/* Assume it's a parent, fetch its Oid */
	parent_relid = RangeVarGetRelid(alter_table_stmt->relation,
									AccessShareLock,
									false);

	/* Is parent partitioned? */
	if ((prel = get_pathman_relation_info(parent_relid)) != NULL)
	{
		/* Return 'parent_relid' and 'prel->parttype' */
		if (parent_relid_out) *parent_relid_out = parent_relid;
		if (part_type_out) *part_type_out = prel->parttype;

		close_pathman_relation_info(prel);
	}
	else return false;

	/* Examine command list */
	foreach (lc, alter_table_stmt->cmds)
	{
		AlterTableCmd  *alter_table_cmd = (AlterTableCmd *) lfirst(lc);
		AttrNumber		attnum;
		int				adjusted_attnum;

		if (!IsA(alter_table_cmd, AlterTableCmd))
			continue;

		/* Is it an ALTER COLUMN TYPE statement? */
		if (alter_table_cmd->subtype != AT_AlterColumnType)
			continue;

		/* Is it a column that used in expression? */
		attnum = get_attnum(parent_relid, alter_table_cmd->name);
		adjusted_attnum = attnum - FirstLowInvalidHeapAttributeNumber;
		if (!bms_is_member(adjusted_attnum, prel->expr_atts))
			continue;

		/* Return 'attr_number_out' if asked to */
		if (attr_number_out) *attr_number_out = attnum;

		/* Success! */
		return true;
	}

	/* Default failure */
	return false;
}


/*
 * CopyGetAttnums - build an integer list of attnums to be copied
 *
 * The input attnamelist is either the user-specified column list,
 * or NIL if there was none (in which case we want all the non-dropped
 * columns).
 *
 * rel can be NULL ... it's only used for error reports.
 */
static List *
CopyGetAttnums(TupleDesc tupDesc, Relation rel, List *attnamelist)
{
	List	   *attnums = NIL;

	if (attnamelist == NIL)
	{
		/* Generate default column list */
		int			attr_count = tupDesc->natts;
		int			i;

		for (i = 0; i < attr_count; i++)
		{
			if (TupleDescAttr(tupDesc, i)->attisdropped)
				continue;
			attnums = lappend_int(attnums, i + 1);
		}
	}
	else
	{
		/* Validate the user-supplied list and extract attnums */
		ListCell   *l;

		foreach(l, attnamelist)
		{
			char	   *name = strVal(lfirst(l));
			int			attnum;
			int			i;

			/* Lookup column name */
			attnum = InvalidAttrNumber;
			for (i = 0; i < tupDesc->natts; i++)
			{
				Form_pg_attribute att = TupleDescAttr(tupDesc, i);

				if (att->attisdropped)
					continue;
				if (namestrcmp(&(att->attname), name) == 0)
				{
					attnum = att->attnum;
					break;
				}
			}
			if (attnum == InvalidAttrNumber)
			{
				if (rel != NULL)
					ereport(ERROR,
							(errcode(ERRCODE_UNDEFINED_COLUMN),
					errmsg("column \"%s\" of relation \"%s\" does not exist",
						   name, RelationGetRelationName(rel))));
				else
					ereport(ERROR,
							(errcode(ERRCODE_UNDEFINED_COLUMN),
							 errmsg("column \"%s\" does not exist",
									name)));
			}
			/* Check for duplicates */
			if (list_member_int(attnums, attnum))
				ereport(ERROR,
						(errcode(ERRCODE_DUPLICATE_COLUMN),
						 errmsg("column \"%s\" specified more than once",
								name)));
			attnums = lappend_int(attnums, attnum);
		}
	}

	return attnums;
}

/*
 * Execute COPY TO/FROM statement for a partitioned table.
 * NOTE: based on DoCopy() (see copy.c).
 */
void
PathmanDoCopy(const CopyStmt *stmt,
			  const char *queryString,
			  int stmt_location,
			  int stmt_len,
			  uint64 *processed)
{
	CopyState	cstate;
	ParseState *pstate;
	Relation	rel;
	List	   *range_table = NIL;
	bool		is_from = stmt->is_from,
				pipe = (stmt->filename == NULL),
				is_old_protocol = PG_PROTOCOL_MAJOR(FrontendProtocol) < 3 && pipe;

	/* Disallow COPY TO/FROM file or program except to superusers. */
	if (!pipe && !superuser())
	{
		if (stmt->is_program)
			ereport(ERROR,
					(errcode(ERRCODE_INSUFFICIENT_PRIVILEGE),
					 errmsg("must be superuser to COPY to or from an external program"),
					 errhint("Anyone can COPY to stdout or from stdin. "
						   "psql's \\copy command also works for anyone.")));
		else
			ereport(ERROR,
					(errcode(ERRCODE_INSUFFICIENT_PRIVILEGE),
					 errmsg("must be superuser to COPY to or from a file"),
					 errhint("Anyone can COPY to stdout or from stdin. "
						   "psql's \\copy command also works for anyone.")));
	}

	/* Check that we have a relation */
	if (stmt->relation)
	{
		TupleDesc		tupDesc;
		AclMode			required_access = (is_from ? ACL_INSERT : ACL_SELECT);
		List		   *attnums;
		ListCell	   *cur;
		RangeTblEntry  *rte;

		Assert(!stmt->query);

		/* Open the relation (we've locked it in is_pathman_related_copy()) */
		rel = heap_openrv(stmt->relation, NoLock);

		rte = makeNode(RangeTblEntry);
		rte->rtekind = RTE_RELATION;
		rte->relid = RelationGetRelid(rel);
		rte->relkind = rel->rd_rel->relkind;
		rte->requiredPerms = required_access;
		range_table = list_make1(rte);

		tupDesc = RelationGetDescr(rel);
		attnums = CopyGetAttnums(tupDesc, rel, stmt->attlist);
		foreach(cur, attnums)
		{
			int attnum = lfirst_int(cur) - FirstLowInvalidHeapAttributeNumber;

			if (is_from)
				rte->insertedCols = bms_add_member(rte->insertedCols, attnum);
			else
				rte->selectedCols = bms_add_member(rte->selectedCols, attnum);
		}
		ExecCheckRTPerms(range_table, true);

		/* Disable COPY FROM if table has RLS */
		if (is_from && check_enable_rls(rte->relid, InvalidOid, false) == RLS_ENABLED)
		{
				ereport(ERROR,
						(errcode(ERRCODE_FEATURE_NOT_SUPPORTED),
				  errmsg("COPY FROM not supported with row-level security"),
						 errhint("Use INSERT statements instead.")));
		}

		/* Disable COPY TO */
		if (!is_from)
		{
			ereport(WARNING,
					(errmsg("COPY TO will only select rows from parent table \"%s\"",
							RelationGetRelationName(rel)),
					 errhint("Consider using the COPY (SELECT ...) TO variant.")));
		}
	}

	/* This should never happen (see is_pathman_related_copy()) */
	else elog(ERROR, "error in function " CppAsString(PathmanDoCopy));

	pstate = make_parsestate(NULL);
	pstate->p_sourcetext = queryString;

	if (is_from)
	{
		/* check read-only transaction and parallel mode */
		if (XactReadOnly && !rel->rd_islocaltemp)
			PreventCommandIfReadOnly("COPY FROM");
		PreventCommandIfParallelMode("COPY FROM");

		cstate = BeginCopyFromCompat(pstate, rel, stmt->filename,
									 stmt->is_program, NULL, stmt->attlist,
									 stmt->options);
		*processed = PathmanCopyFrom(cstate, rel, range_table, is_old_protocol);
		EndCopyFrom(cstate);
	}
	else
	{
		/* Call standard DoCopy using a new CopyStmt */
		DoCopyCompat(pstate, stmt, stmt_location, stmt_len, processed);
	}

	/* Close the relation, but keep it locked */
	heap_close(rel, (is_from ? NoLock : PATHMAN_COPY_READ_LOCK));
}

/*
 * Copy FROM file to relation.
 */
static uint64
PathmanCopyFrom(CopyState cstate, Relation parent_rel,
				List *range_table, bool old_protocol)
{
	HeapTuple			tuple;
	TupleDesc			tupDesc;
	Datum			   *values;
	bool			   *nulls;

	ResultPartsStorage	parts_storage;
	ResultRelInfo	   *parent_rri;
	ExprState		   *expr_state = NULL;

	MemoryContext		query_mcxt = CurrentMemoryContext;
	EState			   *estate = CreateExecutorState(); /* for ExecConstraints() */
	TupleTableSlot	   *myslot;

	uint64				processed = 0;

	tupDesc = RelationGetDescr(parent_rel);

	parent_rri = makeNode(ResultRelInfo);
	InitResultRelInfoCompat(parent_rri,
							parent_rel,
							1,		/* dummy rangetable index */
							0);
	ExecOpenIndices(parent_rri, false);

	estate->es_result_relations = parent_rri;
	estate->es_num_result_relations = 1;
	estate->es_result_relation_info = parent_rri;
	estate->es_range_table = range_table;

	/* Initialize ResultPartsStorage */
<<<<<<< HEAD
	init_result_parts_storage(&parts_storage, parent_rri,
							  estate, CMD_INSERT,
							  RPS_DEFAULT_ENTRY_SIZE,
							  RPS_DEFAULT_SPECULATIVE,
							  prepare_rri_for_copy, NULL);
=======
	init_result_parts_storage(&parts_storage, estate, false,
							  ResultPartsStorageStandard,
							  prepare_rri_for_copy, cstate);
	parts_storage.saved_rel_info = parent_result_rel;
>>>>>>> ee036662

	/* Set up a tuple slot too */
	myslot = ExecInitExtraTupleSlot(estate);
	ExecSetSlotDescriptor(myslot, tupDesc);
	/* Triggers might need a slot as well */
	estate->es_trig_tuple_slot = ExecInitExtraTupleSlot(estate);

	/* Prepare to catch AFTER triggers. */
	AfterTriggerBeginQuery();

	/*
	 * Check BEFORE STATEMENT insertion triggers. It's debatable whether we
	 * should do this for COPY, since it's not really an "INSERT" statement as
	 * such. However, executing these triggers maintains consistency with the
	 * EACH ROW triggers that we already fire on COPY.
	 */
	ExecBSInsertTriggers(estate, parent_rri);

	values = (Datum *) palloc(tupDesc->natts * sizeof(Datum));
	nulls = (bool *) palloc(tupDesc->natts * sizeof(bool));

	for (;;)
	{
		TupleTableSlot		   *slot;
		bool					skip_tuple = false;
		Oid						tuple_oid = InvalidOid;
		ExprContext		 	   *econtext = GetPerTupleExprContext(estate);

		PartRelationInfo	   *prel;
		ResultRelInfoHolder	   *rri_holder;
		ResultRelInfo		   *child_rri;

		CHECK_FOR_INTERRUPTS();

		ResetPerTupleExprContext(estate);

		/* Switch into per tuple memory context */
		MemoryContextSwitchTo(GetPerTupleMemoryContext(estate));

		if (!NextCopyFrom(cstate, econtext, values, nulls, &tuple_oid))
			break;

		/* We can form the input tuple */
		tuple = heap_form_tuple(tupDesc, values, nulls);

		if (tuple_oid != InvalidOid)
			HeapTupleSetOid(tuple, tuple_oid);

		/* Place tuple in tuple slot --- but slot shouldn't free it */
		slot = myslot;
		ExecSetSlotDescriptor(slot, tupDesc);
		ExecStoreTuple(tuple, slot, InvalidBuffer, false);

		/* Store slot for expression evaluation */
		econtext->ecxt_scantuple = slot;

		/* Fetch PartRelationInfo for parent relation */
		prel = get_pathman_relation_info(RelationGetRelid(parent_rel));

		/* Initialize expression state */
		if (expr_state == NULL)
		{
			MemoryContext	old_mcxt;
			Node		   *expr;

			old_mcxt = MemoryContextSwitchTo(query_mcxt);

			expr = PrelExpressionForRelid(prel, PART_EXPR_VARNO);
			expr_state = ExecInitExpr((Expr *) expr, NULL);

			MemoryContextSwitchTo(old_mcxt);
		}

		/* Search for a matching partition */
		rri_holder = select_partition_for_insert(expr_state, econtext, estate,
												 prel, &parts_storage);
		child_rri = rri_holder->result_rel_info;

		/* Don't forget to close 'prel'! */
		close_pathman_relation_info(prel);

		/* Magic: replace parent's ResultRelInfo with ours */
		estate->es_result_relation_info = child_rri;

		/*
		 * Constraints might reference the tableoid column, so initialize
		 * t_tableOid before evaluating them.
		 */
		tuple->t_tableOid = RelationGetRelid(child_rri->ri_RelationDesc);

		/* If there's a transform map, rebuild the tuple */
		if (rri_holder->tuple_map)
		{
			HeapTuple tuple_old;

			tuple_old = tuple;
			tuple = do_convert_tuple(tuple, rri_holder->tuple_map);
			heap_freetuple(tuple_old);
		}

		/* Now we can set proper tuple descriptor according to child relation */
		ExecSetSlotDescriptor(slot, RelationGetDescr(child_rri->ri_RelationDesc));
		ExecStoreTuple(tuple, slot, InvalidBuffer, false);

		/* Triggers and stuff need to be invoked in query context. */
		MemoryContextSwitchTo(query_mcxt);

		/* BEFORE ROW INSERT Triggers */
		if (child_rri->ri_TrigDesc &&
			child_rri->ri_TrigDesc->trig_insert_before_row)
		{
			slot = ExecBRInsertTriggers(estate, child_rri, slot);

			if (slot == NULL)	/* "do nothing" */
				skip_tuple = true;
			else	/* trigger might have changed tuple */
				tuple = ExecMaterializeSlot(slot);
		}

		/* Proceed if we still have a tuple */
		if (!skip_tuple)
		{
			List *recheckIndexes = NIL;

			/* Check the constraints of the tuple */
<<<<<<< HEAD
			if (child_rri->ri_RelationDesc->rd_att->constr)
				ExecConstraints(child_rri, slot, estate);

			/* OK, store the tuple and create index entries for it */
			simple_heap_insert(child_rri->ri_RelationDesc, tuple);

			if (child_rri->ri_NumIndices > 0)
				recheckIndexes = ExecInsertIndexTuples(slot, &(tuple->t_self),
													   estate, false, NULL, NIL);
=======
			if (child_result_rel->ri_RelationDesc->rd_att->constr)
				ExecConstraints(child_result_rel, slot, estate);
			if (!child_result_rel->ri_FdwRoutine)
			{
				/* OK, store the tuple and create index entries for it */
				simple_heap_insert(child_result_rel->ri_RelationDesc, tuple);

				if (child_result_rel->ri_NumIndices > 0)
					recheckIndexes = ExecInsertIndexTuples(slot, &(tuple->t_self),
														   estate, false, NULL, NIL);
			}
#ifdef PG_SHARDMAN
			else /* FDW table */
			{
				child_result_rel->ri_FdwRoutine->ForeignNextCopyFrom(
					estate, child_result_rel, cstate);
			}
#endif
>>>>>>> ee036662

			/* AFTER ROW INSERT Triggers (FIXME: NULL transition) */
			ExecARInsertTriggersCompat(estate, child_rri, tuple,
									   recheckIndexes, NULL);

			list_free(recheckIndexes);

			/*
			 * We count only tuples not suppressed by a BEFORE INSERT trigger;
			 * this is the same definition used by execMain.c for counting
			 * tuples inserted by an INSERT command.
			 */
			processed++;
		}
	}

	/* Switch back to query context */
	MemoryContextSwitchTo(query_mcxt);

	/* Required for old protocol */
	if (old_protocol)
		pq_endmsgread();

	/* Execute AFTER STATEMENT insertion triggers (FIXME: NULL transition) */
	ExecASInsertTriggersCompat(estate, parent_rri, NULL);

	/* Handle queued AFTER triggers */
	AfterTriggerEndQuery(estate);

	pfree(values);
	pfree(nulls);

	/* Release resources for tuple table */
	ExecResetTupleTable(estate->es_tupleTable, false);

	/* Close partitions and destroy hash table */
	fini_result_parts_storage(&parts_storage, true, finish_rri_copy);

	/* Close parent's indices */
	ExecCloseIndices(parent_rri);

	/* Release an EState along with all remaining working storage */
	FreeExecutorState(estate);

	return processed;
}

/*
 * Init COPY FROM, if supported.
 */
static void
prepare_rri_for_copy(ResultRelInfoHolder *rri_holder,
					 const ResultPartsStorage *rps_storage)
{
	ResultRelInfo	*rri = rri_holder->result_rel_info;
	FdwRoutine		*fdw_routine = rri->ri_FdwRoutine;

	if (fdw_routine != NULL)
	{
		/*
		 * If this Postgres has no idea about shardman, behave as usual:
		 * vanilla Postgres doesn't support COPY FROM to foreign partitions.
		 * However, shardman patches to core extend FDW API to allow it.
		 */
#ifdef PG_SHARDMAN
		/* shardman COPY FROM requested? */
		if (*find_rendezvous_variable(
				"shardman_pathman_copy_from_rendezvous") != NULL &&
			FdwCopyFromIsSupported(fdw_routine))
		{
			CopyState		cstate = (CopyState) rps_storage->callback_arg;
			ResultRelInfo	*parent_rri = rps_storage->saved_rel_info;
			EState			*estate = rps_storage->estate;

			fdw_routine->BeginForeignCopyFrom(estate, rri, cstate, parent_rri);
			return;
		}
#endif

		elog(ERROR, "cannot copy to foreign partition \"%s\"",
			 get_rel_name(RelationGetRelid(rri->ri_RelationDesc)));
	}
}

/*
 * Shut down FDWs.
 */
static void
finish_rri_copy(ResultRelInfoHolder *rri_holder,
				const ResultPartsStorage *rps_storage)
{
#ifdef PG_SHARDMAN
	ResultRelInfo *resultRelInfo = rri_holder->result_rel_info;

	if (resultRelInfo->ri_FdwRoutine)
	{
		resultRelInfo->ri_FdwRoutine->EndForeignCopyFrom(
			rps_storage->estate, resultRelInfo);
	}
#endif
}

/*
 * Rename RANGE\HASH check constraint of a partition on table rename event.
 */
void
PathmanRenameConstraint(Oid partition_relid,			/* partition Oid */
						const RenameStmt *rename_stmt)	/* partition rename stmt */
{
	char		   *old_constraint_name,
				   *new_constraint_name;
	RenameStmt		rename_con_stmt;

	/* Generate old constraint name */
	old_constraint_name =
			build_check_constraint_name_relid_internal(partition_relid);

	/* Generate new constraint name */
	new_constraint_name =
			build_check_constraint_name_relname_internal(rename_stmt->newname);

	/* Build check constraint RENAME statement */
	memset((void *) &rename_con_stmt, 0, sizeof(RenameStmt));
	NodeSetTag(&rename_con_stmt, T_RenameStmt);
	rename_con_stmt.renameType	= OBJECT_TABCONSTRAINT;
	rename_con_stmt.relation	= rename_stmt->relation;
	rename_con_stmt.subname		= old_constraint_name;
	rename_con_stmt.newname		= new_constraint_name;
	rename_con_stmt.missing_ok	= false;

	/* Finally, rename partitioning constraint */
	RenameConstraint(&rename_con_stmt);

	pfree(old_constraint_name);
	pfree(new_constraint_name);

	/* Make changes visible */
	CommandCounterIncrement();
}

/*
 * Rename auto naming sequence of a parent on table rename event.
 */
void
PathmanRenameSequence(Oid parent_relid,					/* parent Oid */
					  const RenameStmt *rename_stmt)	/* parent rename stmt */
{
	char	   *old_seq_name,
			   *new_seq_name,
			   *seq_nsp_name;
	RangeVar   *seq_rv;
	Oid			seq_relid;

	/* Produce old & new names and RangeVar */
	seq_nsp_name	= get_namespace_name(get_rel_namespace(parent_relid));
	old_seq_name	= build_sequence_name_relid_internal(parent_relid);
	new_seq_name	= build_sequence_name_relname_internal(rename_stmt->newname);
	seq_rv			= makeRangeVar(seq_nsp_name, old_seq_name, -1);

	/* Fetch Oid of sequence */
	seq_relid = RangeVarGetRelid(seq_rv, AccessExclusiveLock, true);

	/* Do nothing if there's no naming sequence */
	if (!OidIsValid(seq_relid))
		return;

	/* Finally, rename auto naming sequence */
	RenameRelationInternal(seq_relid, new_seq_name, false);

	pfree(seq_nsp_name);
	pfree(old_seq_name);
	pfree(new_seq_name);
	pfree(seq_rv);

	/* Make changes visible */
	CommandCounterIncrement();
}<|MERGE_RESOLUTION|>--- conflicted
+++ resolved
@@ -70,8 +70,9 @@
 
 static void prepare_rri_for_copy(ResultRelInfoHolder *rri_holder,
 								 const ResultPartsStorage *rps_storage);
-static void finish_rri_copy(ResultRelInfoHolder *rri_holder,
-							const ResultPartsStorage *rps_storage);
+
+static void finish_rri_for_copy(ResultRelInfoHolder *rri_holder,
+								const ResultPartsStorage *rps_storage);
 
 
 /*
@@ -504,18 +505,13 @@
 	estate->es_range_table = range_table;
 
 	/* Initialize ResultPartsStorage */
-<<<<<<< HEAD
 	init_result_parts_storage(&parts_storage, parent_rri,
 							  estate, CMD_INSERT,
 							  RPS_DEFAULT_ENTRY_SIZE,
+							  RPS_CLOSE_RELATIONS,
 							  RPS_DEFAULT_SPECULATIVE,
-							  prepare_rri_for_copy, NULL);
-=======
-	init_result_parts_storage(&parts_storage, estate, false,
-							  ResultPartsStorageStandard,
-							  prepare_rri_for_copy, cstate);
-	parts_storage.saved_rel_info = parent_result_rel;
->>>>>>> ee036662
+							  RPS_RRI_CB(prepare_rri_for_copy, cstate),
+							  RPS_RRI_CB(finish_rri_for_copy, NULL));
 
 	/* Set up a tuple slot too */
 	myslot = ExecInitExtraTupleSlot(estate);
@@ -641,36 +637,29 @@
 			List *recheckIndexes = NIL;
 
 			/* Check the constraints of the tuple */
-<<<<<<< HEAD
 			if (child_rri->ri_RelationDesc->rd_att->constr)
 				ExecConstraints(child_rri, slot, estate);
 
-			/* OK, store the tuple and create index entries for it */
-			simple_heap_insert(child_rri->ri_RelationDesc, tuple);
-
-			if (child_rri->ri_NumIndices > 0)
-				recheckIndexes = ExecInsertIndexTuples(slot, &(tuple->t_self),
-													   estate, false, NULL, NIL);
-=======
-			if (child_result_rel->ri_RelationDesc->rd_att->constr)
-				ExecConstraints(child_result_rel, slot, estate);
-			if (!child_result_rel->ri_FdwRoutine)
+			/* Handle local tables */
+			if (!child_rri->ri_FdwRoutine)
 			{
-				/* OK, store the tuple and create index entries for it */
-				simple_heap_insert(child_result_rel->ri_RelationDesc, tuple);
-
-				if (child_result_rel->ri_NumIndices > 0)
+				/* OK, now store the tuple... */
+				simple_heap_insert(child_rri->ri_RelationDesc, tuple);
+
+				/* ... and create index entries for it */
+				if (child_rri->ri_NumIndices > 0)
 					recheckIndexes = ExecInsertIndexTuples(slot, &(tuple->t_self),
 														   estate, false, NULL, NIL);
 			}
 #ifdef PG_SHARDMAN
-			else /* FDW table */
+			/* Handle foreign tables */
+			else
 			{
-				child_result_rel->ri_FdwRoutine->ForeignNextCopyFrom(
-					estate, child_result_rel, cstate);
+				child_result_rel->ri_FdwRoutine->ForeignNextCopyFrom(estate,
+																	 child_rri,
+																	 cstate);
 			}
 #endif
->>>>>>> ee036662
 
 			/* AFTER ROW INSERT Triggers (FIXME: NULL transition) */
 			ExecARInsertTriggersCompat(estate, child_rri, tuple,
@@ -707,7 +696,7 @@
 	ExecResetTupleTable(estate->es_tupleTable, false);
 
 	/* Close partitions and destroy hash table */
-	fini_result_parts_storage(&parts_storage, true, finish_rri_copy);
+	fini_result_parts_storage(&parts_storage);
 
 	/* Close parent's indices */
 	ExecCloseIndices(parent_rri);
@@ -731,7 +720,7 @@
 	if (fdw_routine != NULL)
 	{
 		/*
-		 * If this Postgres has no idea about shardman, behave as usual:
+		 * If this PostgreSQL edition has no idea about shardman, behave as usual:
 		 * vanilla Postgres doesn't support COPY FROM to foreign partitions.
 		 * However, shardman patches to core extend FDW API to allow it.
 		 */
@@ -741,7 +730,7 @@
 				"shardman_pathman_copy_from_rendezvous") != NULL &&
 			FdwCopyFromIsSupported(fdw_routine))
 		{
-			CopyState		cstate = (CopyState) rps_storage->callback_arg;
+			CopyState		cstate = (CopyState) rps_storage->init_rri_holder_cb_arg;
 			ResultRelInfo	*parent_rri = rps_storage->saved_rel_info;
 			EState			*estate = rps_storage->estate;
 
@@ -756,20 +745,18 @@
 }
 
 /*
- * Shut down FDWs.
+ * Shutdown FDWs.
  */
 static void
-finish_rri_copy(ResultRelInfoHolder *rri_holder,
-				const ResultPartsStorage *rps_storage)
+finish_rri_for_copy(ResultRelInfoHolder *rri_holder,
+					const ResultPartsStorage *rps_storage)
 {
 #ifdef PG_SHARDMAN
 	ResultRelInfo *resultRelInfo = rri_holder->result_rel_info;
 
 	if (resultRelInfo->ri_FdwRoutine)
-	{
-		resultRelInfo->ri_FdwRoutine->EndForeignCopyFrom(
-			rps_storage->estate, resultRelInfo);
-	}
+		resultRelInfo->ri_FdwRoutine->EndForeignCopyFrom(rps_storage->estate,
+														 resultRelInfo);
 #endif
 }
 
