--- conflicted
+++ resolved
@@ -49,22 +49,25 @@
 } ResultRelInfoHolder;
 
 
-<<<<<<< HEAD
 /* Default settings for ResultPartsStorage */
 #define RPS_DEFAULT_ENTRY_SIZE		sizeof(ResultPartsStorage)
 #define RPS_DEFAULT_SPECULATIVE		false /* speculative inserts */
 
-/* Forward declaration (for on_new_rri_holder()) */
-=======
+#define RPS_CLOSE_RELATIONS			true
+#define RPS_SKIP_RELATIONS			false
+
+/* Neat wrapper for readability */
+#define RPS_RRI_CB(cb, args)		(cb), ((void *) args)
+
+
 /* Forward declaration (for on_rri_holder()) */
->>>>>>> ee036662
 struct ResultPartsStorage;
 typedef struct ResultPartsStorage ResultPartsStorage;
 
 /*
  * Callback to be fired at rri_holder creation/destruction.
  */
-typedef void (*on_rri_holder)(ResultRelInfoHolder *rri_holder,
+typedef void (*rri_holder_cb)(ResultRelInfoHolder *rri_holder,
 							  const ResultPartsStorage *rps_storage);
 
 /*
@@ -73,18 +76,21 @@
 struct ResultPartsStorage
 {
 	ResultRelInfo	   *base_rri;				/* original ResultRelInfo (parent) */
+	EState			   *estate;					/* pointer to executor's state */
+	CmdType				command_type;			/* INSERT | UPDATE */
 
 	HTAB			   *result_rels_table;
 	HASHCTL				result_rels_table_config;
 
 	bool				speculative_inserts;	/* for ExecOpenIndices() */
 
-	on_rri_holder		on_new_rri_holder_callback;
-	void			   *callback_arg;
-
-	EState			   *estate;					/* pointer to executor's state */
-
-	CmdType				command_type;			/* INSERT | UPDATE */
+	rri_holder_cb		init_rri_holder_cb;
+	void			   *init_rri_holder_cb_arg;
+
+	rri_holder_cb		fini_rri_holder_cb;
+	void			   *fini_rri_holder_cb_arg;
+
+	bool				close_relations;
 	LOCKMODE			head_open_lock_mode;
 	LOCKMODE			heap_close_lock_mode;
 };
@@ -150,17 +156,15 @@
 							   EState *estate,
 							   CmdType cmd_type,
 							   Size table_entry_size,
-<<<<<<< HEAD
+							   bool close_relations,
 							   bool speculative_inserts,
-							   on_new_rri_holder on_new_rri_holder_cb,
-=======
-							   on_rri_holder on_new_rri_holder_cb,
->>>>>>> ee036662
-							   void *on_new_rri_holder_cb_arg);
+							   rri_holder_cb init_rri_holder_cb,
+							   void *init_rri_holder_cb_arg,
+							   rri_holder_cb fini_rri_holder_cb,
+							   void *fini_rri_holder_cb_arg);
 
 /* Free storage and opened relations */
-void fini_result_parts_storage(ResultPartsStorage *parts_storage,
-							   bool close_rels, on_rri_holder hook);
+void fini_result_parts_storage(ResultPartsStorage *parts_storage);
 
 /* Find ResultRelInfo holder in storage */
 ResultRelInfoHolder * scan_result_parts_storage(Oid partid,
