/* ------------------------------------------------------------------------
 *
 * partition_filter.h
 *		Select partition for INSERT operation
 *
 * Copyright (c) 2016, Postgres Professional
 *
 * ------------------------------------------------------------------------
 */

#ifndef PARTITION_FILTER_H
#define PARTITION_FILTER_H


#include "relation_info.h"
#include "utils.h"

#include "postgres.h"
#include "access/tupconvert.h"
#include "commands/explain.h"
#include "optimizer/planner.h"

#if PG_VERSION_NUM >= 90600
#include "nodes/extensible.h"
#endif


#define ERR_PART_ATTR_NULL				"partitioning expression's value should not be NULL"
#define ERR_PART_ATTR_MULTIPLE_RESULTS	"partitioning expression should return single value"
#define ERR_PART_ATTR_NO_PART			"no suitable partition for key '%s'"
#define ERR_PART_ATTR_MULTIPLE			"PartitionFilter selected more than one partition"
#define ERR_PART_DESC_CONVERT			"could not convert row type for partition"


/*
 * Single element of 'result_rels_table'.
 */
typedef struct
{
	Oid					partid;				/* partition's relid */
	ResultRelInfo	   *result_rel_info;	/* cached ResultRelInfo */
	TupleConversionMap *tuple_map;			/* tuple conversion map (parent => child) */
	JunkFilter		   *orig_junkFilter;	/* we keep original JunkFilter from
											   ResultRelInfo here */
} ResultRelInfoHolder;


/* Forward declaration (for on_new_rri_holder()) */
struct ResultPartsStorage;
typedef struct ResultPartsStorage ResultPartsStorage;

/*
 * Callback to be fired at rri_holder creation.
 */
typedef void (*on_new_rri_holder)(EState *estate,
								  ResultRelInfoHolder *rri_holder,
								  const ResultPartsStorage *rps_storage,
								  void *arg);

/*
 * Cached ResultRelInfos of partitions.
 */
struct ResultPartsStorage
{
	ResultRelInfo	   *saved_rel_info;			/* original ResultRelInfo (parent) */
	HTAB			   *result_rels_table;
	HASHCTL				result_rels_table_config;

	bool				speculative_inserts;	/* for ExecOpenIndices() */

	on_new_rri_holder	on_new_rri_holder_callback;
	void			   *callback_arg;

	EState			   *estate;					/* pointer to executor's state */

	CmdType				command_type;			/* currenly we only allow INSERT */
	LOCKMODE			head_open_lock_mode;
	LOCKMODE			heap_close_lock_mode;
};

/*
 * Standard size of ResultPartsStorage entry.
 */
#define ResultPartsStorageStandard	0

typedef struct
{
	CustomScanState		css;

	Oid					partitioned_table;
	OnConflictAction	on_conflict_action;
	List			   *returning_list;

	Plan			   *subplan;				/* proxy variable to store subplan */
	ResultPartsStorage	result_parts;			/* partition ResultRelInfo cache */

	bool				warning_triggered;		/* warning message counter */

	TupleTableSlot	   *tup_convert_slot;		/* slot for rebuilt tuples */
<<<<<<< HEAD
	ItemPointer			ctid;					/* ctid of scanned tuple
												   if there any, or NULL,
												   filled when command_type == CMD_UPDATE*/
	CmdType				command_type;

=======
>>>>>>> 1486c247
	ExprContext		   *tup_convert_econtext;	/* ExprContext for projections */

	ExprState		   *expr_state;				/* for partitioning expression */
} PartitionFilterState;


extern bool					pg_pathman_enable_partition_filter;
extern int					pg_pathman_insert_into_fdw;

extern CustomScanMethods	partition_filter_plan_methods;
extern CustomExecMethods	partition_filter_exec_methods;


void init_partition_filter_static_data(void);


/* ResultPartsStorage init\fini\scan function */
void init_result_parts_storage(ResultPartsStorage *parts_storage,
							   EState *estate,
							   bool speculative_inserts,
							   Size table_entry_size,
							   on_new_rri_holder on_new_rri_holder_cb,
							   void *on_new_rri_holder_cb_arg,
							   CmdType cmd_type);

void fini_result_parts_storage(ResultPartsStorage *parts_storage,
							   bool close_rels);

ResultRelInfoHolder * scan_result_parts_storage(Oid partid,
												ResultPartsStorage *storage);

TupleConversionMap * build_part_tuple_map(Relation parent_rel, Relation child_rel);


/* Find suitable partition using 'value' */
Oid * find_partitions_for_value(Datum value, Oid value_type,
								const PartRelationInfo *prel,
								int *nparts);

ResultRelInfoHolder * select_partition_for_insert(Datum value, Oid value_type,
												  const PartRelationInfo *prel,
												  ResultPartsStorage *parts_storage,
												  EState *estate);


Plan * make_partition_filter(Plan *subplan,
							 Oid parent_relid,
							 OnConflictAction conflict_action,
							 List *returning_list,
							 CmdType command_type);


Node * partition_filter_create_scan_state(CustomScan *node);

void partition_filter_begin(CustomScanState *node,
							EState *estate,
							int eflags);

TupleTableSlot * partition_filter_exec(CustomScanState *node);

void partition_filter_end(CustomScanState *node);

void partition_filter_rescan(CustomScanState *node);

void partition_filter_explain(CustomScanState *node,
							  List *ancestors,
							  ExplainState *es);


#endif /* PARTITION_FILTER_H */<|MERGE_RESOLUTION|>--- conflicted
+++ resolved
@@ -97,16 +97,12 @@
 	bool				warning_triggered;		/* warning message counter */
 
 	TupleTableSlot	   *tup_convert_slot;		/* slot for rebuilt tuples */
-<<<<<<< HEAD
 	ItemPointer			ctid;					/* ctid of scanned tuple
 												   if there any, or NULL,
 												   filled when command_type == CMD_UPDATE*/
 	CmdType				command_type;
 
-=======
->>>>>>> 1486c247
 	ExprContext		   *tup_convert_econtext;	/* ExprContext for projections */
-
 	ExprState		   *expr_state;				/* for partitioning expression */
 } PartitionFilterState;
 
