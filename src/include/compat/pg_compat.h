--- conflicted
+++ resolved
@@ -674,7 +674,6 @@
 #endif
 
 
-<<<<<<< HEAD
 /*
  * map_variable_attnos()
  */
@@ -699,8 +698,6 @@
 #endif
 
 
-=======
->>>>>>> 9d9a855d
 /*
  * -------------
  *  Common code
