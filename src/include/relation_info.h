--- conflicted
+++ resolved
@@ -137,19 +137,10 @@
 	Oid			   *children;		/* Oids of child partitions */
 	RangeEntry	   *ranges;			/* per-partition range entry or NULL */
 
-<<<<<<< HEAD
-	char		   *attname;		/* original expression */
+	const char	   *attname;		/* original expression */
 	Node		   *expr;			/* planned expression */
-	PartType		parttype;		/* partitioning type (HASH | RANGE) */
 	Oid				atttype;		/* expression type */
 	int32			atttypmod;		/* expression type modifier */
-=======
-	const char	   *attname;		/* name of the partitioned column */
-
-	AttrNumber		attnum;			/* partitioned column's index */
-	Oid				atttype;		/* partitioned column's type */
-	int32			atttypmod;		/* partitioned column type modifier */
->>>>>>> d499bc6b
 	bool			attbyval;		/* is partitioned column stored by value? */
 	int16			attlen;			/* length of the partitioned column's type */
 	int				attalign;		/* alignment of the part column's type */
@@ -171,7 +162,6 @@
 } PartParentInfo;
 
 /*
-<<<<<<< HEAD
  * CustomConst
  *		Modified Const that also stores 'varattno' attribute from some Var
  *		We can check that is CustomConst by checking `location` attrubute.
@@ -182,7 +172,8 @@
 	Const		cns;
 	AttrNumber	varattno;
 } CustomConst;
-=======
+
+/*
  * PartBoundInfo
  *		Cached bounds of the specified partition.
  */
@@ -200,7 +191,6 @@
 	/* For HASH partitions */
 	uint32			hash;
 } PartBoundInfo;
->>>>>>> d499bc6b
 
 /*
  * PartParentSearch
@@ -215,11 +205,8 @@
 	PPS_NOT_SURE			/* can't determine (not transactional state) */
 } PartParentSearch;
 
-<<<<<<< HEAD
-=======
-
-
->>>>>>> d499bc6b
+
+
 /*
  * PartRelationInfo field access macros.
  */
@@ -357,5 +344,4 @@
 
 void init_relation_info_static_data(void);
 
-
-#endif /* RELATION_INFO_H */+#endif /* RELATION_INFO_H */
