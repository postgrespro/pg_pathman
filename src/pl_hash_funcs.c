--- conflicted
+++ resolved
@@ -112,48 +112,4 @@
 			part_count = PG_GETARG_UINT32(1);
 
 	PG_RETURN_UINT32(hash_to_part_index(value, part_count));
-<<<<<<< HEAD
-=======
-}
-
-/*
- * Build hash condition for a CHECK CONSTRAINT
- */
-Datum
-build_hash_condition(PG_FUNCTION_ARGS)
-{
-	Oid				atttype = PG_GETARG_OID(0);
-	text		   *attname = PG_GETARG_TEXT_P(1);
-	uint32			part_count = PG_GETARG_UINT32(2),
-					part_idx = PG_GETARG_UINT32(3);
-
-	TypeCacheEntry *tce;
-	char		   *attname_cstring = text_to_cstring(attname);
-
-	char		   *result;
-
-	if (part_idx >= part_count)
-		ereport(ERROR,
-				(errcode(ERRCODE_INVALID_PARAMETER_VALUE),
-				 errmsg("'partition_index' must be lower than 'partitions_count'")));
-
-	tce = lookup_type_cache(atttype, TYPECACHE_HASH_PROC);
-
-	/* Check that HASH function exists */
-	if (!OidIsValid(tce->hash_proc))
-		ereport(ERROR,
-				(errcode(ERRCODE_INVALID_PARAMETER_VALUE),
-				 errmsg("no hash function for type %s",
-						format_type_be(atttype))));
-
-	/* Create hash condition CSTRING */
-	result = psprintf("%s.get_hash_part_idx(%s(%s), %u) = %u",
-					  get_namespace_name(get_pathman_schema()),
-					  get_func_name(tce->hash_proc),
-					  attname_cstring,
-					  part_count,
-					  part_idx);
-
-	PG_RETURN_TEXT_P(cstring_to_text(result));
->>>>>>> a8c78ffb
 }