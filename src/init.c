/* ------------------------------------------------------------------------
 *
 * init.c
 *		Initialization functions
 *
 * Copyright (c) 2015-2020, Postgres Professional
 *
 * Portions Copyright (c) 1996-2015, PostgreSQL Global Development Group
 * Portions Copyright (c) 1994, Regents of the University of California
 *
 * ------------------------------------------------------------------------
 */

#include "compat/pg_compat.h"

#include "hooks.h"
#include "init.h"
#include "pathman.h"
#include "pathman_workers.h"
#include "relation_info.h"
#include "utils.h"

#include "access/htup_details.h"
#include "access/heapam.h"
#include "access/genam.h"
#include "access/sysattr.h"
#if PG_VERSION_NUM >= 120000
#include "access/table.h"
#endif
#include "catalog/indexing.h"
#include "catalog/pg_extension.h"
#include "catalog/pg_inherits.h"
#include "catalog/pg_type.h"
#include "miscadmin.h"
#if PG_VERSION_NUM >= 120000
#include "nodes/nodeFuncs.h"
#endif
#include "optimizer/clauses.h"
#include "utils/inval.h"
#include "utils/builtins.h"
#include "utils/fmgroids.h"
#include "utils/memutils.h"
#include "utils/lsyscache.h"
#include "utils/snapmgr.h"
#include "utils/syscache.h"
#include "utils/typcache.h"

#if PG_VERSION_NUM < 110000
#include "catalog/pg_inherits_fn.h"
#endif

#include <stdlib.h>


/* Various memory contexts for caches */
MemoryContext		TopPathmanContext				= NULL;
MemoryContext		PathmanParentsCacheContext		= NULL;
MemoryContext		PathmanStatusCacheContext		= NULL;
MemoryContext		PathmanBoundsCacheContext		= NULL;


/* Storage for PartParentInfos */
HTAB			   *parents_cache	= NULL;

/* Storage for PartStatusInfos */
HTAB			   *status_cache	= NULL;

/* Storage for PartBoundInfos */
HTAB			   *bounds_cache	= NULL;

/* pg_pathman's init status */
PathmanInitState 	pathman_init_state;

/* pg_pathman's hooks state */
bool				pathman_hooks_enabled = true;


/* Functions for various local caches */
static bool init_pathman_relation_oids(void);
static void fini_pathman_relation_oids(void);
static void init_local_cache(void);
static void fini_local_cache(void);

static bool validate_range_opexpr(const Expr *expr,
								  const PartRelationInfo *prel,
								  const TypeCacheEntry *tce,
								  Datum *lower, Datum *upper,
								  bool *lower_null, bool *upper_null);

static bool read_opexpr_const(const OpExpr *opexpr,
							  const PartRelationInfo *prel,
							  Datum *value);


/* Validate SQL facade */
static uint32 build_semver_uint32(char *version_cstr);
static uint32 get_plpgsql_frontend_version(void);
static void validate_plpgsql_frontend_version(uint32 current_ver,
											  uint32 compatible_ver);


/*
 * Safe hash search (takes care of disabled pg_pathman).
 */
void *
pathman_cache_search_relid(HTAB *cache_table,
						   Oid relid,
						   HASHACTION action,
						   bool *found)
{
	/* Table is NULL, take some actions */
	if (cache_table == NULL)
		switch (action)
		{
			case HASH_FIND:
			case HASH_ENTER:
			case HASH_REMOVE:
				elog(ERROR, "pg_pathman is not initialized yet");
				break;

			/* Something strange has just happened */
			default:
				elog(ERROR, "unexpected action in function "
					 CppAsString(pathman_cache_search_relid));
				break;
		}

	/* Everything is fine */
	return hash_search(cache_table, (const void *) &relid, action, found);
}

/*
 * Save and restore main init state.
 */

void
save_pathman_init_state(volatile PathmanInitState *temp_init_state)
{
	*temp_init_state = pathman_init_state;
}

void
restore_pathman_init_state(const volatile PathmanInitState *temp_init_state)
{
 	/*
	 * initialization_needed is not restored: it is not just a setting but
	 * internal thing, caches must be inited when it is set. Better would be
	 * to separate it from this struct entirely.
	 */
	pathman_init_state.pg_pathman_enable = temp_init_state->pg_pathman_enable;
	pathman_init_state.auto_partition = temp_init_state->auto_partition;
	pathman_init_state.override_copy = temp_init_state->override_copy;
}

/*
 * Create main GUCs.
 */
void
init_main_pathman_toggles(void)
{
	/* Main toggle, load_config() will enable it */
	DefineCustomBoolVariable(PATHMAN_ENABLE,
							 "Enables pg_pathman's optimizations during planning stage",
							 NULL,
							 &pathman_init_state.pg_pathman_enable,
							 DEFAULT_PATHMAN_ENABLE,
							 PGC_SUSET,
							 0,
							 pathman_enable_check_hook,
							 pathman_enable_assign_hook,
							 NULL);

	/* Global toggle for automatic partition creation */
	DefineCustomBoolVariable(PATHMAN_ENABLE_AUTO_PARTITION,
							 "Enables automatic partition creation",
							 NULL,
							 &pathman_init_state.auto_partition,
							 DEFAULT_PATHMAN_AUTO,
							 PGC_SUSET,
							 0,
							 NULL,
							 NULL,
							 NULL);

	/* Global toggle for COPY stmt handling */
	DefineCustomBoolVariable(PATHMAN_OVERRIDE_COPY,
							 "Override COPY statement handling",
							 NULL,
							 &pathman_init_state.override_copy,
							 DEFAULT_PATHMAN_OVERRIDE_COPY,
							 PGC_SUSET,
							 0,
							 NULL,
							 NULL,
							 NULL);
}

/*
 * Create local PartRelationInfo cache & load pg_pathman's config.
 * Return true on success. May occasionally emit ERROR.
 */
bool
load_config(void)
{
	static bool relcache_callback_needed = true;

	/*
	 * Try to cache important relids.
	 *
	 * Once CREATE EXTENSION stmt is processed, get_pathman_schema()
	 * function starts returning perfectly valid schema Oid, which
	 * means we have to check that *ALL* pg_pathman's relations' Oids
	 * have been cached properly. Only then can we assume that
	 * initialization is not needed anymore.
	 */
	if (!init_pathman_relation_oids())
		return false; /* remain 'uninitialized', exit before creating main caches */

	/* Validate pg_pathman's Pl/PgSQL facade (might be outdated) */
	validate_plpgsql_frontend_version(get_plpgsql_frontend_version(),
									  build_semver_uint32(LOWEST_COMPATIBLE_FRONT));

	/* Create various hash tables (caches) */
	init_local_cache();

	/* Register pathman_relcache_hook(), currently we can't unregister it */
	if (relcache_callback_needed)
	{
		CacheRegisterRelcacheCallback(pathman_relcache_hook, PointerGetDatum(NULL));
		relcache_callback_needed = false;
	}

	/* Mark pg_pathman as initialized */
	pathman_init_state.initialization_needed = false;

	elog(DEBUG2, "pg_pathman's config has been loaded successfully [%u]", MyProcPid);

	return true;
}

/*
 * Destroy local caches & free memory.
 */
void
unload_config(void)
{
	/* Don't forget to reset pg_pathman's cached relids */
	fini_pathman_relation_oids();

	/* Destroy 'partitioned_rels' & 'parent_cache' hash tables */
	fini_local_cache();

	/* Mark pg_pathman as uninitialized */
	pathman_init_state.initialization_needed = true;

	elog(DEBUG2, "pg_pathman's config has been unloaded successfully [%u]", MyProcPid);
}

/*
 * Estimate total amount of shmem needed for pg_pathman to run.
 */
Size
estimate_pathman_shmem_size(void)
{
	return estimate_concurrent_part_task_slots_size();
}

/*
 * Cache *all* important pg_pathman's relids at once.
 * We should NOT rely on any previously cached values.
 */
static bool
init_pathman_relation_oids(void)
{
	Oid schema = get_pathman_schema();
	if (schema == InvalidOid)
		return false;		/* extension can be dropped by another backend */

	/* Cache PATHMAN_CONFIG relation's Oid */
	pathman_config_relid = get_relname_relid(PATHMAN_CONFIG, schema);
	if (pathman_config_relid == InvalidOid)
		return false;

	/* Cache PATHMAN_CONFIG_PARAMS relation's Oid */
	pathman_config_params_relid = get_relname_relid(PATHMAN_CONFIG_PARAMS,
													schema);
	if (pathman_config_params_relid == InvalidOid)
		return false;

	/* NOTE: add more relations to be cached right here ^^^ */

	/* Everything is fine, proceed */
	return true;
}

/*
 * Forget *all* pg_pathman's cached relids.
 */
static void
fini_pathman_relation_oids(void)
{
	pathman_config_relid = InvalidOid;
	pathman_config_params_relid = InvalidOid;

	/* NOTE: add more relations to be forgotten right here ^^^ */
}

/*
 * Initialize per-process resources.
 */
static void
init_local_cache(void)
{
	HASHCTL ctl;

	/* Destroy caches, just in case */
	hash_destroy(parents_cache);
	hash_destroy(status_cache);
	hash_destroy(bounds_cache);

	/* Reset pg_pathman's memory contexts */
	if (TopPathmanContext)
	{
		/* Check that child contexts exist */
		Assert(MemoryContextIsValid(PathmanParentsCacheContext));
		Assert(MemoryContextIsValid(PathmanStatusCacheContext));
		Assert(MemoryContextIsValid(PathmanBoundsCacheContext));

		/* Clear children */
		MemoryContextReset(PathmanParentsCacheContext);
		MemoryContextReset(PathmanStatusCacheContext);
		MemoryContextReset(PathmanBoundsCacheContext);
	}
	/* Initialize pg_pathman's memory contexts */
	else
	{
		Assert(PathmanParentsCacheContext == NULL);
		Assert(PathmanStatusCacheContext == NULL);
		Assert(PathmanBoundsCacheContext == NULL);

		TopPathmanContext =
				AllocSetContextCreate(TopMemoryContext,
									  PATHMAN_TOP_CONTEXT,
									  ALLOCSET_DEFAULT_SIZES);

		/* For PartParentInfo */
		PathmanParentsCacheContext =
				AllocSetContextCreate(TopPathmanContext,
									  PATHMAN_PARENTS_CACHE,
									  ALLOCSET_SMALL_SIZES);

		/* For PartStatusInfo */
		PathmanStatusCacheContext =
				AllocSetContextCreate(TopPathmanContext,
									  PATHMAN_STATUS_CACHE,
									  ALLOCSET_SMALL_SIZES);

		/* For PartBoundInfo */
		PathmanBoundsCacheContext =
				AllocSetContextCreate(TopPathmanContext,
									  PATHMAN_BOUNDS_CACHE,
									  ALLOCSET_SMALL_SIZES);
	}

	memset(&ctl, 0, sizeof(ctl));
	ctl.keysize = sizeof(Oid);
	ctl.entrysize = sizeof(PartParentInfo);
	ctl.hcxt = PathmanParentsCacheContext;

	parents_cache = hash_create(PATHMAN_PARENTS_CACHE,
								PART_RELS_SIZE, &ctl,
								HASH_ELEM | HASH_BLOBS | HASH_CONTEXT);

	memset(&ctl, 0, sizeof(ctl));
	ctl.keysize = sizeof(Oid);
	ctl.entrysize = sizeof(PartStatusInfo);
	ctl.hcxt = PathmanStatusCacheContext;

	status_cache = hash_create(PATHMAN_STATUS_CACHE,
							   PART_RELS_SIZE * CHILD_FACTOR, &ctl,
							   HASH_ELEM | HASH_BLOBS | HASH_CONTEXT);

	memset(&ctl, 0, sizeof(ctl));
	ctl.keysize = sizeof(Oid);
	ctl.entrysize = sizeof(PartBoundInfo);
	ctl.hcxt = PathmanBoundsCacheContext;

	bounds_cache = hash_create(PATHMAN_BOUNDS_CACHE,
							   PART_RELS_SIZE * CHILD_FACTOR, &ctl,
							   HASH_ELEM | HASH_BLOBS | HASH_CONTEXT);
}

/*
 * Safely free per-process resources.
 */
static void
fini_local_cache(void)
{
	/* First, destroy hash tables */
	hash_destroy(parents_cache);
	hash_destroy(status_cache);
	hash_destroy(bounds_cache);

	parents_cache	= NULL;
	status_cache	= NULL;
	bounds_cache	= NULL;

	if (prel_resowner != NULL)
	{
		hash_destroy(prel_resowner);
		prel_resowner = NULL;
	}

	/* Now we can clear allocations */
	if (TopPathmanContext)
	{
		MemoryContextReset(PathmanParentsCacheContext);
		MemoryContextReset(PathmanStatusCacheContext);
		MemoryContextReset(PathmanBoundsCacheContext);
	}
}


/*
 * find_inheritance_children
 *
 * Returns an array containing the OIDs of all relations which
 * inherit *directly* from the relation with OID 'parent_relid'.
 *
 * The specified lock type is acquired on each child relation (but not on the
 * given rel; caller should already have locked it).  If lockmode is NoLock
 * then no locks are acquired, but caller must beware of race conditions
 * against possible DROPs of child relations.
 *
 * borrowed from pg_inherits.c
 */
find_children_status
find_inheritance_children_array(Oid parent_relid,
								LOCKMODE lockmode,
								bool nowait,
								uint32 *children_size,	/* ret value #1 */
								Oid **children)			/* ret value #2 */
{
	Relation	relation;
	SysScanDesc scan;
	ScanKeyData key[1];
	HeapTuple	inheritsTuple;

	Oid		   *oidarr;
	uint32		maxoids,
				numoids;

	Oid		   *result = NULL;
	uint32		nresult = 0;

	uint32		i;

	/* Init safe return values */
	*children_size = 0;
	*children = NULL;

	/*
	 * Can skip the scan if pg_class shows the
	 * relation has never had a subclass.
	 */
	if (!has_subclass(parent_relid))
		return FCS_NO_CHILDREN;

	/*
	 * Scan pg_inherits and build a working array of subclass OIDs.
	 */
	ArrayAlloc(oidarr, maxoids, numoids, 32);

	relation = heap_open_compat(InheritsRelationId, AccessShareLock);

	ScanKeyInit(&key[0],
				Anum_pg_inherits_inhparent,
				BTEqualStrategyNumber, F_OIDEQ,
				ObjectIdGetDatum(parent_relid));

	scan = systable_beginscan(relation, InheritsParentIndexId, true,
							  NULL, 1, key);

	while ((inheritsTuple = systable_getnext(scan)) != NULL)
	{
		Oid inhrelid;

		inhrelid = ((Form_pg_inherits) GETSTRUCT(inheritsTuple))->inhrelid;
		ArrayPush(oidarr, maxoids, numoids, inhrelid);
	}

	systable_endscan(scan);

	heap_close_compat(relation, AccessShareLock);

	/*
	 * If we found more than one child, sort them by OID.  This ensures
	 * reasonably consistent behavior regardless of the vagaries of an
	 * indexscan.  This is important since we need to be sure all backends
	 * lock children in the same order to avoid needless deadlocks.
	 */
	if (numoids > 1)
		qsort(oidarr, numoids, sizeof(Oid), oid_cmp);

	/* Acquire locks and build the result list */
	for (i = 0; i < numoids; i++)
	{
		Oid inhrelid = oidarr[i];

		if (lockmode != NoLock)
		{
			/* Get the lock to synchronize against concurrent drop */
			if (nowait)
			{
				if (!ConditionalLockRelationOid(inhrelid, lockmode))
				{
					uint32 j;

					/* Unlock all previously locked children */
					for (j = 0; j < i; j++)
						UnlockRelationOid(oidarr[j], lockmode);

					pfree(oidarr);

					/* We couldn't lock this child, retreat! */
					return FCS_COULD_NOT_LOCK;
				}
			}
			else LockRelationOid(inhrelid, lockmode);

			/*
			 * Now that we have the lock, double-check to see if the relation
			 * really exists or not.  If not, assume it was dropped while we
			 * waited to acquire lock, and ignore it.
			 */
			if (!SearchSysCacheExists1(RELOID, ObjectIdGetDatum(inhrelid)))
			{
				/* Release useless lock */
				UnlockRelationOid(inhrelid, lockmode);

				/* And ignore this relation */
				continue;
			}
		}

		/* Alloc array if it's the first time */
		if (nresult == 0)
			result = palloc(numoids * sizeof(Oid));

		/* Save Oid of the existing relation */
		result[nresult++] = inhrelid;
	}

	/* Set return values */
	*children_size = nresult;
	*children = result;

	pfree(oidarr);

	/* Do we have children? */
	return nresult > 0 ? FCS_FOUND : FCS_NO_CHILDREN;
}



/*
 * Generate check constraint name for a partition.
 * NOTE: this function does not perform sanity checks at all.
 */
char *
build_check_constraint_name_relid_internal(Oid relid)
{
	Assert(OidIsValid(relid));
	return build_check_constraint_name_relname_internal(get_rel_name(relid));
}

/*
 * Generate check constraint name for a partition.
 * NOTE: this function does not perform sanity checks at all.
 */
char *
build_check_constraint_name_relname_internal(const char *relname)
{
	Assert(relname != NULL);
	return psprintf("pathman_%s_check", relname);
}

/*
 * Generate part sequence name for a parent.
 * NOTE: this function does not perform sanity checks at all.
 */
char *
build_sequence_name_relid_internal(Oid relid)
{
	Assert(OidIsValid(relid));
	return build_sequence_name_relname_internal(get_rel_name(relid));
}

/*
 * Generate part sequence name for a parent.
 * NOTE: this function does not perform sanity checks at all.
 */
char *
build_sequence_name_relname_internal(const char *relname)
{
	Assert(relname != NULL);
	return psprintf("%s_seq", relname);
}

/*
 * Generate name for update trigger.
 * NOTE: this function does not perform sanity checks at all.
 */
char *
build_update_trigger_name_internal(Oid relid)
{
	Assert(OidIsValid(relid));
	return psprintf("%s_upd_trig", get_rel_name(relid));
}

/*
 * Generate name for update trigger's function.
 * NOTE: this function does not perform sanity checks at all.
 */
char *
build_update_trigger_func_name_internal(Oid relid)
{
	Assert(OidIsValid(relid));
	return psprintf("%s_upd_trig_func", get_rel_name(relid));
}



/*
 * Check that relation 'relid' is partitioned by pg_pathman.
 * Extract tuple into 'values', 'isnull', 'xmin', 'iptr' if they're provided.
 */
bool
pathman_config_contains_relation(Oid relid, Datum *values, bool *isnull,
								 TransactionId *xmin, ItemPointerData* iptr)
{
	Relation		rel;
#if PG_VERSION_NUM >= 120000
	TableScanDesc	scan;
#else
	HeapScanDesc	scan;
#endif
	ScanKeyData		key[1];
	Snapshot		snapshot;
	HeapTuple		htup;
	bool			contains_rel = false;
	TupleDesc		tupleDescr;

	ScanKeyInit(&key[0],
				Anum_pathman_config_partrel,
				BTEqualStrategyNumber, F_OIDEQ,
				ObjectIdGetDatum(relid));

	/* Open PATHMAN_CONFIG with latest snapshot available */
<<<<<<< HEAD
	rel = heap_open(get_pathman_config_relid(false), AccessShareLock);
	tupleDescr = RelationGetDescr(rel);
=======
	rel = heap_open_compat(get_pathman_config_relid(false), AccessShareLock);
>>>>>>> 92b69d85

	/* Check that 'partrel' column is of regclass type */
	Assert(TupleDescAttr(tupleDescr,
				Anum_pathman_config_partrel - 1)->atttypid == REGCLASSOID);

	/* Check that number of columns == Natts_pathman_config */
	Assert(tupleDescr->natts == Natts_pathman_config
			|| tupleDescr->natts == Natts_pathman_config_historic);

	snapshot = RegisterSnapshot(GetLatestSnapshot());
#if PG_VERSION_NUM >= 120000
	scan = table_beginscan(rel, snapshot, 1, key);
#else
	scan = heap_beginscan(rel, snapshot, 1, key);
#endif

	while ((htup = heap_getnext(scan, ForwardScanDirection)) != NULL)
	{
		contains_rel = true; /* found partitioned table */

		/* Extract data if necessary */
		if (values && isnull)
		{
			htup = heap_copytuple(htup);
			heap_deform_tuple(htup, tupleDescr, values, isnull);

			/* Perform checks for non-NULL columns */
			Assert(!isnull[Anum_pathman_config_partrel - 1]);
			Assert(!isnull[Anum_pathman_config_expr - 1]);
			Assert(!isnull[Anum_pathman_config_parttype - 1]);
		}

		/* Set xmin if necessary */
		if (xmin)
			*xmin = HeapTupleGetXminCompat(htup);

		/* Set ItemPointer if necessary */
		if (iptr)
			*iptr = htup->t_self; /* FIXME: callers should lock table beforehand */
	}

	/* Clean resources */
#if PG_VERSION_NUM >= 120000
	table_endscan(scan);
#else
	heap_endscan(scan);
#endif
	UnregisterSnapshot(snapshot);
	heap_close_compat(rel, AccessShareLock);

	elog(DEBUG2, "PATHMAN_CONFIG %s relation %u",
		 (contains_rel ? "contains" : "doesn't contain"), relid);

	return contains_rel;
}

/*
 * Loads additional pathman parameters like 'enable_parent'
 * or 'auto' from PATHMAN_CONFIG_PARAMS.
 */
bool
read_pathman_params(Oid relid, Datum *values, bool *isnull)
{
	Relation		rel;
#if PG_VERSION_NUM >= 120000
	TableScanDesc	scan;
#else
	HeapScanDesc	scan;
#endif
	ScanKeyData		key[1];
	Snapshot		snapshot;
	HeapTuple		htup;
	bool			row_found = false;

	ScanKeyInit(&key[0],
				Anum_pathman_config_params_partrel,
				BTEqualStrategyNumber, F_OIDEQ,
				ObjectIdGetDatum(relid));

	rel = heap_open_compat(get_pathman_config_params_relid(false), AccessShareLock);
	snapshot = RegisterSnapshot(GetLatestSnapshot());
#if PG_VERSION_NUM >= 120000
	scan = table_beginscan(rel, snapshot, 1, key);
#else
	scan = heap_beginscan(rel, snapshot, 1, key);
#endif

	/* There should be just 1 row */
	if ((htup = heap_getnext(scan, ForwardScanDirection)) != NULL)
	{
		/* Extract data if necessary */
		htup = heap_copytuple(htup);
		heap_deform_tuple(htup, RelationGetDescr(rel), values, isnull);
		row_found = true;

		/* Perform checks for non-NULL columns */
		Assert(!isnull[Anum_pathman_config_params_partrel - 1]);
		Assert(!isnull[Anum_pathman_config_params_enable_parent - 1]);
		Assert(!isnull[Anum_pathman_config_params_auto - 1]);
		Assert(!isnull[Anum_pathman_config_params_spawn_using_bgw - 1]);
	}

	/* Clean resources */
#if PG_VERSION_NUM >= 120000
	table_endscan(scan);
#else
	heap_endscan(scan);
#endif
	UnregisterSnapshot(snapshot);
	heap_close_compat(rel, AccessShareLock);

	return row_found;
}


/*
 * Validates range constraint. It MUST have one of the following formats:
 *		1) EXPRESSION >= CONST AND EXPRESSION < CONST
 *		2) EXPRESSION >= CONST
 *		3) EXPRESSION < CONST
 *
 * Writes 'lower' & 'upper' and 'lower_null' & 'upper_null' values on success.
 */
bool
validate_range_constraint(const Expr *expr,
						  const PartRelationInfo *prel,
						  Datum *lower, Datum *upper,
						  bool *lower_null, bool *upper_null)
{
	const TypeCacheEntry *tce;

	if (!expr)
		return false;

	/* Set default values */
	*lower_null = *upper_null = true;

	/* Find type cache entry for partitioned expression type */
	tce = lookup_type_cache(prel->ev_type, TYPECACHE_BTREE_OPFAMILY);

	/* Is it an AND clause? */
	if (is_andclause_compat((Node *) expr))
	{
		const BoolExpr *boolexpr = (const BoolExpr *) expr;
		ListCell	   *lc;

		/* Walk through boolexpr's args */
		foreach (lc, boolexpr->args)
		{
			const OpExpr *opexpr = (const OpExpr *) lfirst(lc);

			/* Exit immediately if something is wrong */
			if (!validate_range_opexpr((const Expr *) opexpr, prel, tce,
									   lower, upper, lower_null, upper_null))
				return false;
		}

		/* Everything seems to be fine */
		return true;
	}

	/* It might be just an OpExpr clause */
	else return validate_range_opexpr(expr, prel, tce,
									  lower, upper, lower_null, upper_null);
}

/*
 * Validates a single expression of kind:
 *		1) EXPRESSION >= CONST
 *		2) EXPRESSION < CONST
 */
static bool
validate_range_opexpr(const Expr *expr,
					  const PartRelationInfo *prel,
					  const TypeCacheEntry *tce,
					  Datum *lower, Datum *upper,
					  bool *lower_null, bool *upper_null)
{
	const OpExpr   *opexpr;
	Datum			val;

	if (!expr)
		return false;

	/* Fail fast if it's not an OpExpr node */
	if (!IsA(expr, OpExpr))
		return false;

	/* Perform cast */
	opexpr = (const OpExpr *) expr;

	/* Try reading Const value */
	if (!read_opexpr_const(opexpr, prel, &val))
		return false;

	/* Examine the strategy (expect '>=' OR '<') */
	switch (get_op_opfamily_strategy(opexpr->opno, tce->btree_opf))
	{
		case BTGreaterEqualStrategyNumber:
			{
				/* Bound already exists */
				if (*lower_null == false)
					return false;

				*lower_null = false;
				*lower = val;

				return true;
			}

		case BTLessStrategyNumber:
			{
				/* Bound already exists */
				if (*upper_null == false)
					return false;

				*upper_null = false;
				*upper = val;

				return true;
			}

		default:
			return false;
	}
}

/*
 * Reads const value from expressions of kind:
 *		1) EXPRESSION >= CONST
 *		2) EXPRESSION < CONST
 */
static bool
read_opexpr_const(const OpExpr *opexpr,
				  const PartRelationInfo *prel,
				  Datum *value)
{
	const Node	   *right;
	const Const	   *boundary;
	bool			cast_success;

	/* There should be exactly 2 args */
	if (list_length(opexpr->args) != 2)
		return false;

	/* Fetch args of expression */
	right = lsecond(opexpr->args);

	/* Examine RIGHT argument */
	switch (nodeTag(right))
	{
		case T_FuncExpr:
			{
				FuncExpr   *func_expr = (FuncExpr *) right;
				Const	   *constant;

				/* This node should represent a type cast */
				if (func_expr->funcformat != COERCE_EXPLICIT_CAST &&
					func_expr->funcformat != COERCE_IMPLICIT_CAST)
					return false;

				/* This node should have exactly 1 argument */
				if (list_length(func_expr->args) != 1)
					return false;

				/* Extract single argument */
				constant = linitial(func_expr->args);

				/* Argument should be a Const */
				if (!IsA(constant, Const))
					return false;

				/* Update RIGHT */
				right = (Node *) constant;
			}
			/* FALLTHROUGH */

		case T_Const:
			{
				boundary = (Const *) right;

				/* CONST is NOT NULL */
				if (boundary->constisnull)
					return false;
			}
			break;

		default:
			return false;
	}

	/* Cast Const to a proper type if needed */
	*value = perform_type_cast(boundary->constvalue,
							   getBaseType(boundary->consttype),
							   getBaseType(prel->ev_type),
							   &cast_success);

	if (!cast_success)
	{
		elog(WARNING, "constant type in some check constraint "
					  "does not match the partitioned column's type");

		return false;
	}

	return true;
}

/*
 * Validate hash constraint. It MUST have this exact format:
 *
 *		get_hash_part_idx(TYPE_HASH_PROC(VALUE), PARTITIONS_COUNT) = CUR_PARTITION_IDX
 *
 * Writes 'part_idx' hash value for this partition on success.
 */
bool
validate_hash_constraint(const Expr *expr,
						 const PartRelationInfo *prel,
						 uint32 *part_idx)
{
	const TypeCacheEntry   *tce;
	const OpExpr		   *eq_expr;
	const FuncExpr		   *get_hash_expr,
						   *type_hash_proc_expr;

	if (!expr)
		return false;

	if (!IsA(expr, OpExpr))
		return false;

	eq_expr = (const OpExpr *) expr;

	/* Check that left expression is a function call */
	if (!IsA(linitial(eq_expr->args), FuncExpr))
		return false;

	get_hash_expr = (FuncExpr *) linitial(eq_expr->args); /* get_hash_part_idx(...) */

	/* Is 'eqexpr' an equality operator? */
	tce = lookup_type_cache(get_hash_expr->funcresulttype, TYPECACHE_BTREE_OPFAMILY);
	if (BTEqualStrategyNumber != get_op_opfamily_strategy(eq_expr->opno,
														  tce->btree_opf))
		return false;

	if (list_length(get_hash_expr->args) == 2)
	{
		Node   *first = linitial(get_hash_expr->args);	/* arg #1: TYPE_HASH_PROC(EXPRESSION) */
		Node   *second = lsecond(get_hash_expr->args);	/* arg #2: PARTITIONS_COUNT */
		Const  *cur_partition_idx;						/* hash value for this partition */

		if (!IsA(first, FuncExpr) || !IsA(second, Const))
			return false;

		type_hash_proc_expr = (FuncExpr *) first;

		/* Check that function is indeed TYPE_HASH_PROC() */
		if (type_hash_proc_expr->funcid != prel->hash_proc)
			return false;

		/* There should be exactly 1 argument */
		if (list_length(type_hash_proc_expr->args) != 1)
			return false;

		/* Check that PARTITIONS_COUNT is equal to total amount of partitions */
		if (DatumGetUInt32(((Const *) second)->constvalue) != PrelChildrenCount(prel))
			return false;

		/* Check that CUR_PARTITION_HASH is Const */
		if (!IsA(lsecond(eq_expr->args), Const))
			return false;

		/* Fetch CUR_PARTITION_IDX */
		cur_partition_idx = lsecond(eq_expr->args);

		/* Check that CUR_PARTITION_HASH is NOT NULL */
		if (cur_partition_idx->constisnull)
			return false;

		*part_idx = DatumGetUInt32(cur_partition_idx->constvalue);
		if (*part_idx >= PrelChildrenCount(prel))
			return false;

		return true; /* everything seems to be ok */
	}

	return false;
}


/* Parse cstring and build uint32 representing the version */
static uint32
build_semver_uint32(char *version_cstr)
{
	uint32	version = 0;
	bool	expect_num_token = false;
	long	max_dots = 2;
	char   *pos = version_cstr;

	while (*pos)
	{
		/* Invert expected token type */
		expect_num_token = !expect_num_token;

		if (expect_num_token)
		{
			char   *end_pos;
			long	num;
			long	i;

			/* Parse number */
			num = strtol(pos, &end_pos, 10);

			if (pos == end_pos || num > 99 || num < 0)
				goto version_error;

			for (i = 0; i < max_dots; i++)
				num *= 100;

			version += num;

			/* Move position */
			pos = end_pos;
		}
		else
		{
			/* Expect to see less dots */
			max_dots--;

			if (*pos != '.' || max_dots < 0)
				goto version_error;

			/* Move position */
			pos++;
		}
	}

	if (!expect_num_token)
		goto version_error;

	return version;

version_error:
	DisablePathman(); /* disable pg_pathman since config is broken */
	ereport(ERROR, (errmsg("wrong version: \"%s\"", version_cstr),
					errhint(INIT_ERROR_HINT)));
	return 0; /* keep compiler happy */
}

/* Get version of pg_pathman's facade written in Pl/PgSQL */
static uint32
get_plpgsql_frontend_version(void)
{
	Relation		pg_extension_rel;
	ScanKeyData		skey;
	SysScanDesc		scan;
	HeapTuple		htup;

	Datum			datum;
	bool			isnull;
	char		   *version_cstr;

	/* Look up the extension */
	pg_extension_rel = heap_open_compat(ExtensionRelationId, AccessShareLock);

	ScanKeyInit(&skey,
				Anum_pg_extension_extname,
				BTEqualStrategyNumber, F_NAMEEQ,
				CStringGetDatum("pg_pathman"));

	scan = systable_beginscan(pg_extension_rel,
							  ExtensionNameIndexId,
							  true, NULL, 1, &skey);

	htup = systable_getnext(scan);

	/* Exit if pg_pathman's missing */
	if (!HeapTupleIsValid(htup))
		return 0;

	datum = heap_getattr(htup, Anum_pg_extension_extversion,
						 RelationGetDescr(pg_extension_rel), &isnull);
	Assert(isnull == false); /* extversion should not be NULL */

	/* Extract pg_pathman's version as cstring */
	version_cstr = text_to_cstring(DatumGetTextPP(datum));

	systable_endscan(scan);
	heap_close_compat(pg_extension_rel, AccessShareLock);

	return build_semver_uint32(version_cstr);
}

/* Check that current Pl/PgSQL facade is compatible with internals */
static void
validate_plpgsql_frontend_version(uint32 current_ver, uint32 compatible_ver)
{
	Assert(current_ver > 0);
	Assert(compatible_ver > 0);

	/* Compare ver to 'lowest compatible frontend' version */
	if (current_ver < compatible_ver)
	{
		elog(DEBUG1, "current version: %x, lowest compatible: %x",
					 current_ver, compatible_ver);

		DisablePathman(); /* disable pg_pathman since config is broken */
		ereport(ERROR,
				(errmsg("pg_pathman's Pl/PgSQL frontend is incompatible with "
						"its shared library"),
				 errdetail("consider performing an update procedure"),
				 errhint(INIT_ERROR_HINT)));
	}
}<|MERGE_RESOLUTION|>--- conflicted
+++ resolved
@@ -657,12 +657,8 @@
 				ObjectIdGetDatum(relid));
 
 	/* Open PATHMAN_CONFIG with latest snapshot available */
-<<<<<<< HEAD
-	rel = heap_open(get_pathman_config_relid(false), AccessShareLock);
+	rel = heap_open_compat(get_pathman_config_relid(false), AccessShareLock);
 	tupleDescr = RelationGetDescr(rel);
-=======
-	rel = heap_open_compat(get_pathman_config_relid(false), AccessShareLock);
->>>>>>> 92b69d85
 
 	/* Check that 'partrel' column is of regclass type */
 	Assert(TupleDescAttr(tupleDescr,
