/* ------------------------------------------------------------------------
 *
 * init.c
 *		Initialization functions
 *
 * Copyright (c) 2015-2016, Postgres Professional
 *
 * ------------------------------------------------------------------------
 */
#include "pathman.h"
#include "miscadmin.h"
#include "executor/spi.h"
#include "catalog/pg_type.h"
#include "catalog/pg_constraint.h"
#include "access/htup_details.h"
#include "utils/syscache.h"
#include "utils/builtins.h"
#include "utils/typcache.h"
#include "utils/lsyscache.h"
#include "utils/snapmgr.h"
#include "optimizer/clauses.h"


HTAB   *relations = NULL;
HTAB   *range_restrictions = NULL;
bool	initialization_needed = true;

static FmgrInfo *qsort_type_cmp_func;
static bool globalByVal;

static bool validate_range_constraint(Expr *, PartRelationInfo *, Datum *, Datum *);
static bool validate_hash_constraint(Expr *expr, PartRelationInfo *prel, int *hash);
static bool read_opexpr_const(OpExpr *opexpr, int varattno, Datum *val);
static int cmp_range_entries(const void *p1, const void *p2);

Size
pathman_memsize()
{
	Size size;

	size = get_dsm_shared_size() + MAXALIGN(sizeof(PathmanState));
	return size;
}

void
init_shmem_config()
{
	bool found;

	/* Check if module was initialized in postmaster */
	pmstate = ShmemInitStruct("pathman state", sizeof(PathmanState), &found);
	if (!found)
	{
		/*
		 * Initialize locks in postmaster
		 */
		if (!IsUnderPostmaster)
		{
			/* Initialize locks */
			pmstate->load_config_lock		= LWLockAssign();
			pmstate->dsm_init_lock			= LWLockAssign();
			pmstate->edit_partitions_lock	= LWLockAssign();
		}
#ifdef WIN32
		else
		{
			elog(ERROR, "Pathman module must be initialized in postmaster. "
						"Put the following line to configuration file: "
						"shared_preload_libraries='pg_pathman'");
			initialization_needed = false;
		}
#endif
	}

	create_relations_hashtable();
	create_range_restrictions_hashtable();
}

/*
 * Initialize hashtables
 */
void
load_config(void)
{
	bool new_segment_created;
	Oid *databases;

	initialization_needed = false;

	LWLockAcquire(pmstate->dsm_init_lock, LW_EXCLUSIVE);
	new_segment_created = init_dsm_segment(INITIAL_BLOCKS_COUNT, 32);

	/* If dsm segment just created */
	if (new_segment_created)
	{
		/*
		 * Allocate databases array and put current database
		 * oid into it. This array contains databases oids
		 * that have already been cached (to prevent repeat caching)
		 */
		if (&pmstate->databases.elem_count > 0)
			free_dsm_array(&pmstate->databases);
		alloc_dsm_array(&pmstate->databases, sizeof(Oid), 1);
		databases = (Oid *) dsm_array_get_pointer(&pmstate->databases, false);
		databases[0] = MyDatabaseId;
	}
	else
	{
		int databases_count = pmstate->databases.elem_count;
		int i;

		/* Check if we already cached config for current database */
		databases = (Oid *) dsm_array_get_pointer(&pmstate->databases, false);
		for(i = 0; i < databases_count; i++)
			if (databases[i] == MyDatabaseId)
			{
				LWLockRelease(pmstate->dsm_init_lock);
				return;
			}

		/* Put current database oid to databases list */
		resize_dsm_array(&pmstate->databases, sizeof(Oid), databases_count + 1);
		databases = (Oid *) dsm_array_get_pointer(&pmstate->databases, false);
		databases[databases_count] = MyDatabaseId;
	}

	/* Load cache */
	LWLockAcquire(pmstate->load_config_lock, LW_EXCLUSIVE);
	load_relations_hashtable(new_segment_created);
	LWLockRelease(pmstate->load_config_lock);
	LWLockRelease(pmstate->dsm_init_lock);
}

/*
 * Returns extension schema name or NULL. Caller is responsible for freeing
 * the memory.
 */
char *
get_extension_schema()
{
	int ret;
	bool isnull;

	ret = SPI_exec("SELECT extnamespace::regnamespace::text FROM pg_extension WHERE extname = 'pg_pathman'", 0);
	if (ret > 0 && SPI_tuptable != NULL && SPI_processed > 0)
	{
		TupleDesc tupdesc = SPI_tuptable->tupdesc;
		SPITupleTable *tuptable = SPI_tuptable;
		HeapTuple tuple = tuptable->vals[0];
		Datum datum = SPI_getbinval(tuple, tupdesc, 1, &isnull);

		if (isnull)
			return NULL;

		return TextDatumGetCString(datum);
	}
	return NULL;
}

/*
 * Loads partitioned tables structure to hashtable
 */
void
load_relations_hashtable(bool reinitialize)
{
	int			ret,
				i,
				proc;
	bool		isnull;
	List	   *part_oids = NIL;
	ListCell   *lc;
	char	   *schema;
	TypeCacheEntry *tce;
	PartRelationInfo *prel;
	char		sql[] = "SELECT pg_class.oid, pg_attribute.attnum,"
								"cfg.parttype, pg_attribute.atttypid, pg_attribute.atttypmod "
						"FROM %s.pathman_config as cfg "
						"JOIN pg_class ON pg_class.oid = cfg.relname::regclass::oid "
						"JOIN pg_attribute ON pg_attribute.attname = lower(cfg.attname) "
						"AND attrelid = pg_class.oid";
	char *query;

	SPI_connect();
	schema = get_extension_schema();

	/* If extension isn't exist then just quit */
	if (!schema)
	{
		SPI_finish();
		return;
	}

	/* Put schema name to the query */
	query = psprintf(sql, schema);
	ret = SPI_exec(query, 0);
	proc = SPI_processed;

	if (ret > 0 && SPI_tuptable != NULL)
	{
		TupleDesc tupdesc = SPI_tuptable->tupdesc;
		SPITupleTable *tuptable = SPI_tuptable;

		for (i = 0; i < proc; i++)
		{
			RelationKey key;
			HeapTuple tuple = tuptable->vals[i];
			Oid oid = DatumGetObjectId(SPI_getbinval(tuple, tupdesc, 1, &isnull));

			key.dbid = MyDatabaseId;
			key.relid = oid;
			prel = (PartRelationInfo*)
				hash_search(relations, (const void *) &key, HASH_ENTER, NULL);

			prel->attnum = DatumGetInt32(SPI_getbinval(tuple, tupdesc, 2, &isnull));
			prel->parttype = DatumGetInt32(SPI_getbinval(tuple, tupdesc, 3, &isnull));
			prel->atttype = DatumGetObjectId(SPI_getbinval(tuple, tupdesc, 4, &isnull));
			prel->atttypmod = DatumGetInt32(SPI_getbinval(tuple, tupdesc, 5, &isnull));

			tce = lookup_type_cache(prel->atttype, 	TYPECACHE_CMP_PROC | TYPECACHE_HASH_PROC);
			prel->cmp_proc = tce->cmp_proc;
			prel->hash_proc = tce->hash_proc;

			part_oids = lappend_int(part_oids, oid);
		}
	}
	pfree(query);

	/* Load children information */
	foreach(lc, part_oids)
	{
		Oid oid = (int) lfirst_int(lc);

		prel = get_pathman_relation_info(oid, NULL);
		switch(prel->parttype)
		{
			case PT_RANGE:
				if (reinitialize && prel->children.elem_count > 0)
				{
					RangeRelation *rangerel = get_pathman_range_relation(oid, NULL);
					free_dsm_array(&prel->children);
					free_dsm_array(&rangerel->ranges);
					prel->children_count = 0;
				}
				load_check_constraints(oid, GetCatalogSnapshot(oid));
				break;
			case PT_HASH:
				if (reinitialize && prel->children.elem_count > 0)
				{
					free_dsm_array(&prel->children);
					prel->children_count = 0;
				}
				load_check_constraints(oid, GetCatalogSnapshot(oid));
				break;
		}
	}
	SPI_finish();
}

void
create_relations_hashtable()
{
	HASHCTL		ctl;

	memset(&ctl, 0, sizeof(ctl));
	ctl.keysize = sizeof(RelationKey);
	ctl.entrysize = sizeof(PartRelationInfo);

	/* Already exists, recreate */
	if (relations != NULL)
		hash_destroy(relations);

	relations = ShmemInitHash("Partitioning relation info", 1024, 1024, &ctl, HASH_ELEM | HASH_BLOBS);
}

/*
 * Load and validate CHECK constraints
 */
void
load_check_constraints(Oid parent_oid, Snapshot snapshot)
{
	PartRelationInfo *prel = NULL;
	RangeRelation *rangerel = NULL;
	SPIPlanPtr plan;
	bool	found;
	int		ret,
			i,
			proc;
	Datum	vals[1];
	Oid		oids[1] = {INT4OID};
	bool	nulls[1] = {false};

	vals[0] = Int32GetDatum(parent_oid);
	prel = get_pathman_relation_info(parent_oid, NULL);

	/* Skip if already loaded */
	if (prel->children.elem_count > 0)
		return;

	plan = SPI_prepare("select pg_constraint.* "
					   "from pg_constraint "
					   "join pg_inherits on inhrelid = conrelid "
					   "where inhparent = $1 and contype='c';",
					   1, oids);
	ret = SPI_execute_snapshot(plan, vals, nulls,
							   snapshot, InvalidSnapshot, true, false, 0);

	proc = SPI_processed;

	if (ret > 0 && SPI_tuptable != NULL)
	{
		SPITupleTable *tuptable = SPI_tuptable;
		Oid *children;
		RangeEntry *ranges = NULL;
		Datum min;
		Datum max;
		int hash;

		alloc_dsm_array(&prel->children, sizeof(Oid), proc);
		children = (Oid *) dsm_array_get_pointer(&prel->children, false);

		if (prel->parttype == PT_RANGE)
		{
			TypeCacheEntry	   *tce;
			RelationKey key;
			key.dbid = MyDatabaseId;
			key.relid = parent_oid;

			rangerel = (RangeRelation *)
				hash_search(range_restrictions, (void *) &key, HASH_ENTER, &found);

			alloc_dsm_array(&rangerel->ranges, sizeof(RangeEntry), proc);
			ranges = (RangeEntry *) dsm_array_get_pointer(&rangerel->ranges, false);

			tce = lookup_type_cache(prel->atttype, 0);
			rangerel->by_val = tce->typbyval;
		}

		for (i = 0; i < proc; i++)
		{
			RangeEntry	re;
			HeapTuple	tuple = tuptable->vals[i];
			bool		isnull;
			Datum		val;
			char	   *conbin;
			Expr	   *expr;

			Form_pg_constraint con;

			con = (Form_pg_constraint) GETSTRUCT(tuple);

			val = SysCacheGetAttr(CONSTROID, tuple, Anum_pg_constraint_conbin,
								  &isnull);
			if (isnull)
				elog(ERROR, "null conbin for constraint %u",
					 HeapTupleGetOid(tuple));
			conbin = TextDatumGetCString(val);
			expr = (Expr *) stringToNode(conbin);

			switch(prel->parttype)
			{
				case PT_RANGE:
					if (!validate_range_constraint(expr, prel, &min, &max))
					{
						elog(WARNING, "Wrong CHECK constraint for relation '%s'. "
									  "It MUST have exact format: "
									  "VARIABLE >= CONST AND VARIABLE < CONST. Skipping...",
							 get_rel_name(con->conrelid));
						continue;
					}

					/* If datum is referenced by val then just assign */
					if (rangerel->by_val)
					{
						re.min = min;
						re.max = max;
					}
					/* else copy the memory by pointer */
					else
					{
						memcpy(&re.min, DatumGetPointer(min), sizeof(re.min));
						memcpy(&re.max, DatumGetPointer(max), sizeof(re.max));
					}
					re.child_oid = con->conrelid;
					ranges[i] = re;
					break;

				case PT_HASH:
					if (!validate_hash_constraint(expr, prel, &hash))
					{
						elog(WARNING, "Wrong CHECK constraint format for relation '%s'. "
									  "Skipping...",
							 get_rel_name(con->conrelid));
						continue;
					}
					children[hash] = con->conrelid;
			}
		}
		prel->children_count = proc;

		if (prel->parttype == PT_RANGE)
		{
			TypeCacheEntry	   *tce;
			bool byVal = rangerel->by_val;

			/* Sort ascending */
			tce = lookup_type_cache(prel->atttype, TYPECACHE_CMP_PROC_FINFO);
			qsort_type_cmp_func = &tce->cmp_proc_finfo;
			globalByVal = byVal;
			qsort(ranges, proc, sizeof(RangeEntry), cmp_range_entries);

			/* Copy oids to prel */
			for(i=0; i < proc; i++)
				children[i] = ranges[i].child_oid;

			/* Check if some ranges overlap */
			for(i=0; i < proc-1; i++)
			{
				Datum cur_upper = PATHMAN_GET_DATUM(ranges[i].max, byVal);
				Datum next_lower = PATHMAN_GET_DATUM(ranges[i+1].min, byVal);
				bool overlap = DatumGetInt32(FunctionCall2(qsort_type_cmp_func, next_lower, cur_upper)) < 0;

				if (overlap)
				{
					RelationKey key;
					key.dbid = MyDatabaseId;
					key.relid = parent_oid;

					elog(WARNING, "Partitions %u and %u overlap. Disabling pathman for relation %u...",
						 ranges[i].child_oid, ranges[i+1].child_oid, parent_oid);
					hash_search(relations, (const void *) &key, HASH_REMOVE, &found);
				}
			}
		}
	}
}


/* qsort comparison function for oids */
static int
cmp_range_entries(const void *p1, const void *p2)
{
	const RangeEntry	*v1 = (const RangeEntry *) p1;
	const RangeEntry	*v2 = (const RangeEntry *) p2;

	return FunctionCall2(qsort_type_cmp_func,
						 PATHMAN_GET_DATUM(v1->min, globalByVal),
						 PATHMAN_GET_DATUM(v2->min, globalByVal));
}

/*
 * Validates range constraint. It MUST have the exact format:
 * VARIABLE >= CONST AND VARIABLE < CONST
 */
static bool
validate_range_constraint(Expr *expr, PartRelationInfo *prel, Datum *min, Datum *max)
{
	TypeCacheEntry *tce;
	BoolExpr *boolexpr = (BoolExpr *) expr;
	OpExpr *opexpr;

	/* it should be an AND operator on top */
	if (!and_clause((Node *) expr))
		return false;

	tce = lookup_type_cache(prel->atttype, TYPECACHE_BTREE_OPFAMILY);

	/* check that left operand is >= operator */
	opexpr = (OpExpr *) linitial(boolexpr->args);
	if (get_op_opfamily_strategy(opexpr->opno, tce->btree_opf) == BTGreaterEqualStrategyNumber)
	{
		if (!read_opexpr_const(opexpr, prel->attnum, min))
			return false;
	}
	else
		return false;

	/* check that right operand is < operator */
	opexpr = (OpExpr *) lsecond(boolexpr->args);
	if (get_op_opfamily_strategy(opexpr->opno, tce->btree_opf) == BTLessStrategyNumber)
	{
		if (!read_opexpr_const(opexpr, prel->attnum, max))
			return false;
	}
	else
		return false;

	return true;
}

/*
 * Reads const value from expressions of kind: VAR >= CONST or VAR < CONST
 */
static bool
read_opexpr_const(OpExpr *opexpr, int varattno, Datum *val)
{
	Node *left = linitial(opexpr->args);
	Node *right = lsecond(opexpr->args);

	if ( !IsA(left, Var) || !IsA(right, Const) )
		return false;
	if ( ((Var*) left)->varattno != varattno )
		return false;
	*val = ((Const*) right)->constvalue;

	return true;
}

/*
 * Validate hash constraint. It MUST have the exact format
 * VARIABLE % CONST = CONST
 */
static bool
validate_hash_constraint(Expr *expr, PartRelationInfo *prel, int *hash)
{
	OpExpr	   *eqexpr;
	TypeCacheEntry *tce;
	FuncExpr   *gethashfunc;
	FuncExpr   *funcexpr;
	Var		   *var;

	if (!IsA(expr, OpExpr))
		return false;
	eqexpr = (OpExpr *) expr;

	/*
	 * We expect get_hash() function on the left
	 * TODO: check that it is really the 'get_hash' function
	 */
	if (!IsA(linitial(eqexpr->args), FuncExpr))
		return false;
	gethashfunc = (FuncExpr *) linitial(eqexpr->args);

	/* Is this an equality operator? */
	tce = lookup_type_cache(gethashfunc->funcresulttype, TYPECACHE_BTREE_OPFAMILY);
	if (get_op_opfamily_strategy(eqexpr->opno, tce->btree_opf) != BTEqualStrategyNumber)
		return false;

	if (list_length(gethashfunc->args) == 2)
	{
		Node *first = linitial(gethashfunc->args);
		Node *second = lsecond(gethashfunc->args);
		Const *mod_result;

		if ( !IsA(first, FuncExpr) || !IsA(second, Const) )
			return false;

		/* Check that function is the base hash function for the type  */
		funcexpr = (FuncExpr *) first;
		if (funcexpr->funcid != prel->hash_proc ||
			(!IsA(linitial(funcexpr->args), Var) && !IsA(linitial(funcexpr->args), RelabelType)))
			return false;
<<<<<<< HEAD
		if (DatumGetInt32(((Const*) right)->constvalue) != prel->children.elem_count)
=======

		/* Check that argument is partitioning key attribute */
		if (IsA(linitial(funcexpr->args), RelabelType))
			var = (Var *) ((RelabelType *) linitial(funcexpr->args))->arg;
		else
			var = (Var *) linitial(funcexpr->args);
		if (var->varattno != prel->attnum)
			return false;

		/* Check that const value less than partitions count */
		if (DatumGetInt32(((Const*) second)->constvalue) != prel->children.length)
>>>>>>> f6c5e52e
			return false;

		if ( !IsA(lsecond(eqexpr->args), Const) )
			return false;

		mod_result = lsecond(eqexpr->args);
		*hash = DatumGetInt32(mod_result->constvalue);
		return true;
	}

	return false;
}

/*
 * Create range restrictions table
 */
void
create_range_restrictions_hashtable()
{
	HASHCTL		ctl;

	memset(&ctl, 0, sizeof(ctl));
	ctl.keysize = sizeof(RelationKey);
	ctl.entrysize = sizeof(RangeRelation);
	range_restrictions = ShmemInitHash("pg_pathman range restrictions",
									   1024, 1024, &ctl, HASH_ELEM | HASH_BLOBS);
}

/*
 * Remove partitions
 */
void
remove_relation_info(Oid relid)
{
	PartRelationInfo   *prel;
	RangeRelation	   *rangerel;
	RelationKey			key;

	key.dbid = MyDatabaseId;
	key.relid = relid;

	prel = get_pathman_relation_info(relid, NULL);

	/* If there is nothing to remove then just return */
	if (!prel)
		return;

	/* Remove children relations */
	switch (prel->parttype)
	{
		case PT_HASH:
			free_dsm_array(&prel->children);
			break;
		case PT_RANGE:
			rangerel = get_pathman_range_relation(relid, NULL);
			free_dsm_array(&rangerel->ranges);
			free_dsm_array(&prel->children);
			hash_search(range_restrictions, (const void *) &key, HASH_REMOVE, NULL);
			break;
	}
	prel->children_count = 0;
	hash_search(relations, (const void *) &key, HASH_REMOVE, 0);
}<|MERGE_RESOLUTION|>--- conflicted
+++ resolved
@@ -541,7 +541,7 @@
 		Node *second = lsecond(gethashfunc->args);
 		Const *mod_result;
 
-		if ( !IsA(first, FuncExpr) || !IsA(second, Const) )
+		if (!IsA(first, FuncExpr) || !IsA(second, Const))
 			return false;
 
 		/* Check that function is the base hash function for the type  */
@@ -549,9 +549,6 @@
 		if (funcexpr->funcid != prel->hash_proc ||
 			(!IsA(linitial(funcexpr->args), Var) && !IsA(linitial(funcexpr->args), RelabelType)))
 			return false;
-<<<<<<< HEAD
-		if (DatumGetInt32(((Const*) right)->constvalue) != prel->children.elem_count)
-=======
 
 		/* Check that argument is partitioning key attribute */
 		if (IsA(linitial(funcexpr->args), RelabelType))
@@ -562,11 +559,10 @@
 			return false;
 
 		/* Check that const value less than partitions count */
-		if (DatumGetInt32(((Const*) second)->constvalue) != prel->children.length)
->>>>>>> f6c5e52e
+		if (DatumGetInt32(((Const*) second)->constvalue) != prel->children.elem_count)
 			return false;
 
-		if ( !IsA(lsecond(eqexpr->args), Const) )
+		if (!IsA(lsecond(eqexpr->args), Const))
 			return false;
 
 		mod_result = lsecond(eqexpr->args);
