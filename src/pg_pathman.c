--- conflicted
+++ resolved
@@ -758,17 +758,11 @@
 			result->location = expr->location;
 			return (Node *) result;
 		}
-<<<<<<< HEAD
 		else
 			return (Node *) copyObject(wrap->orig);
 	}
 	else
 		return (Node *) copyObject(wrap->orig);
-=======
-		else return copyObject(wrap->orig);
-	}
-	else return copyObject(wrap->orig);
->>>>>>> 6abb30c0
 }
 
 
