--- conflicted
+++ resolved
@@ -266,8 +266,7 @@
 	/* Now append 'appinfo' to 'root->append_rel_list' */
 	root->append_rel_list = lappend(root->append_rel_list, appinfo);
 
-<<<<<<< HEAD
-
+	/* Translate column privileges for this child */
 	if (parent_rte->relid != child_oid)
 	{
 		child_rte->selectedCols = translate_col_privs(parent_rte->selectedCols,
@@ -278,12 +277,10 @@
 													 appinfo->translated_vars);
 	}
 
-=======
 	/* Adjust join quals for this child */
 	child_rel->joininfo = (List *) adjust_appendrel_attrs(root,
 														  (Node *) parent_rel->joininfo,
 														  appinfo);
->>>>>>> 777917d7
 
 	/* Adjust target list for this child */
 	adjust_rel_targetlist_compat(root, child_rel, parent_rel, appinfo);
