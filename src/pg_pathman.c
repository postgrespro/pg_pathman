--- conflicted
+++ resolved
@@ -394,12 +394,8 @@
 						const RangeEntry *ranges,
 						const int nranges,
 						const int strategy,
-<<<<<<< HEAD
 						Oid collid,
-						WrapperNode *result)
-=======
 						WrapperNode *result) /* returned partitions */
->>>>>>> da061b4d
 {
 	bool	lossy = false,
 			is_less,
@@ -594,6 +590,7 @@
 							ranges,
 							nranges,
 							BTEqualStrategyNumber,
+							prel->attcollid,
 							&result); /* output */
 
 	if (result.found_gap)
@@ -744,258 +741,8 @@
 		return copyObject(wrap->orig);
 }
 
-<<<<<<< HEAD
-/*
- * Recursive function to walk through conditions tree
- */
-WrapperNode *
-walk_expr_tree(Expr *expr, WalkerContext *context)
-{
-	WrapperNode *result;
-
-	switch (nodeTag(expr))
-	{
-		/* Useful for INSERT optimization */
-		case T_Const:
-			return handle_const((Const *) expr, context);
-
-		/* AND, OR, NOT expressions */
-		case T_BoolExpr:
-			return handle_boolexpr((BoolExpr *) expr, context);
-
-		/* =, !=, <, > etc. */
-		case T_OpExpr:
-			return handle_opexpr((OpExpr *) expr, context);
-
-		/* IN expression */
-		case T_ScalarArrayOpExpr:
-			return handle_arrexpr((ScalarArrayOpExpr *) expr, context);
-
-		default:
-			result = (WrapperNode *) palloc(sizeof(WrapperNode));
-			result->orig = (const Node *) expr;
-			result->args = NIL;
-			result->paramsel = 1.0;
-
-			result->rangeset = list_make1_irange(
-						make_irange(0, PrelLastChild(context->prel), IR_LOSSY));
-
-			return result;
-	}
-}
-
-/*
- * This function determines which partitions should appear in query plan.
- */
-static void
-handle_binary_opexpr(WalkerContext *context,
-					 WrapperNode *result,
-					 const Node *varnode,
-					 const Const *c)
-{
-	int						strategy;
-	TypeCacheEntry		   *tce;
-	Oid						vartype;
-	const OpExpr		   *expr = (const OpExpr *) result->orig;
-	const PartRelationInfo *prel = context->prel;
-
-	Assert(IsA(varnode, Var) || IsA(varnode, RelabelType));
-
-	vartype = !IsA(varnode, RelabelType) ?
-			((Var *) varnode)->vartype :
-			((RelabelType *) varnode)->resulttype;
-
-	/* Exit if Constant is NULL */
-	if (c->constisnull)
-	{
-		result->rangeset = NIL;
-		result->paramsel = 1.0;
-		return;
-	}
-
-	tce = lookup_type_cache(vartype, TYPECACHE_BTREE_OPFAMILY);
-	strategy = get_op_opfamily_strategy(expr->opno, tce->btree_opf);
-
-	/* There's no strategy for this operator, go to end */
-	if (strategy == 0)
-		goto binary_opexpr_return;
-
-	switch (prel->parttype)
-	{
-		case PT_HASH:
-			/* If strategy is "=", select one partiton */
-			if (strategy == BTEqualStrategyNumber)
-			{
-				Datum	value = OidFunctionCall1(prel->hash_proc, c->constvalue);
-				uint32	idx = hash_to_part_index(DatumGetInt32(value),
-												 PrelChildrenCount(prel));
-
-				result->paramsel = estimate_paramsel_using_prel(prel, strategy);
-				result->rangeset = list_make1_irange(make_irange(idx, idx, IR_LOSSY));
-
-				return; /* exit on equal */
-			}
-			/* Else go to end */
-			else goto binary_opexpr_return;
-
-		case PT_RANGE:
-			{
-				FmgrInfo	cmp_func;
-				Oid			collid;
-
-				/*
-				 * If operator collation is different from default attribute
-				 * collation then we cannot guarantee that we return correct
-				 * partitions. So in this case we just return all of them
-				 */
-				if (expr->opcollid != prel->attcollid && strategy != BTEqualStrategyNumber)
-					goto binary_opexpr_return;
-
-				collid = OidIsValid(expr->opcollid) ?
-							expr->opcollid :
-							prel->attcollid;
-
-				fill_type_cmp_fmgr_info(&cmp_func,
-										getBaseType(c->consttype),
-										getBaseType(prel->atttype));
-
-				select_range_partitions(c->constvalue,
-										&cmp_func,
-										PrelGetRangesArray(context->prel),
-										PrelChildrenCount(context->prel),
-										strategy,
-										collid,
-										result); /* output */
-
-				result->paramsel = estimate_paramsel_using_prel(prel, strategy);
-
-				return; /* done, now exit */
-			}
-
-		default:
-			elog(ERROR, "Unknown partitioning type %u", prel->parttype);
-	}
-
-binary_opexpr_return:
-	result->rangeset = list_make1_irange(make_irange(0, PrelLastChild(prel), IR_LOSSY));
-	result->paramsel = 1.0;
-}
-
-/*
- * Estimate selectivity of parametrized quals.
- */
-static void
-handle_binary_opexpr_param(const PartRelationInfo *prel,
-						   WrapperNode *result, const Node *varnode)
-{
-	const OpExpr	   *expr = (const OpExpr *) result->orig;
-	TypeCacheEntry	   *tce;
-	int					strategy;
-	Oid					vartype;
-
-	Assert(IsA(varnode, Var) || IsA(varnode, RelabelType));
-
-	vartype = !IsA(varnode, RelabelType) ?
-			((Var *) varnode)->vartype :
-			((RelabelType *) varnode)->resulttype;
-
-	/* Determine operator type */
-	tce = lookup_type_cache(vartype, TYPECACHE_BTREE_OPFAMILY);
-	strategy = get_op_opfamily_strategy(expr->opno, tce->btree_opf);
-
-	result->rangeset = list_make1_irange(make_irange(0, PrelLastChild(prel), IR_LOSSY));
-	result->paramsel = estimate_paramsel_using_prel(prel, strategy);
-}
-
-/*
- * Extracted common 'paramsel' estimator.
- */
-static double
-estimate_paramsel_using_prel(const PartRelationInfo *prel, int strategy)
-{
-	/* If it's "=", divide by partitions number */
-	if (strategy == BTEqualStrategyNumber)
-		return 1.0 / (double) PrelChildrenCount(prel);
-
-	/* Default selectivity estimate for inequalities */
-	else if (prel->parttype == PT_RANGE && strategy > 0)
-		return DEFAULT_INEQ_SEL;
-
-	/* Else there's not much to do */
-	else return 1.0;
-}
-
-/*
- * Convert hash value to the partition index.
- */
-uint32
-hash_to_part_index(uint32 value, uint32 partitions)
-{
-	return value % partitions;
-}
-
-search_rangerel_result
-search_range_partition_eq(const Datum value,
-						  FmgrInfo *cmp_func,
-						  const PartRelationInfo *prel,
-						  RangeEntry *out_re) /* returned RangeEntry */
-{
-	RangeEntry *ranges;
-	int			nranges;
-	WrapperNode	result;
-
-	ranges = PrelGetRangesArray(prel);
-	nranges = PrelChildrenCount(prel);
-
-	select_range_partitions(value,
-							cmp_func,
-							ranges,
-							nranges,
-							BTEqualStrategyNumber,
-							prel->attcollid,
-							&result); /* output */
-
-	if (result.found_gap)
-	{
-		return SEARCH_RANGEREL_GAP;
-	}
-	else if (result.rangeset == NIL)
-	{
-		return SEARCH_RANGEREL_OUT_OF_RANGE;
-	}
-	else
-	{
-		IndexRange irange = linitial_irange(result.rangeset);
-
-		Assert(list_length(result.rangeset) == 1);
-		Assert(irange_lower(irange) == irange_upper(irange));
-		Assert(is_irange_valid(irange));
-
-		/* Write result to the 'out_rentry' if necessary */
-		if (out_re)
-			memcpy((void *) out_re,
-				   (const void *) &ranges[irange_lower(irange)],
-				   sizeof(RangeEntry));
-
-		return SEARCH_RANGEREL_FOUND;
-	}
-}
-
-static Const *
-extract_const(WalkerContext *wcxt, Param *param)
-{
-	ExprState  *estate = ExecInitExpr((Expr *) param, NULL);
-	bool		isnull;
-	Datum		value = ExecEvalExpr(estate, wcxt->econtext, &isnull, NULL);
-
-	return makeConst(param->paramtype, param->paramtypmod,
-					 param->paramcollid, get_typlen(param->paramtype),
-					 value, isnull, get_typbyval(param->paramtype));
-}
-
-=======
+
 /* Const handler */
->>>>>>> da061b4d
 static WrapperNode *
 handle_const(const Const *c, WalkerContext *context)
 {
@@ -1381,7 +1128,20 @@
 
 		case PT_RANGE:
 			{
-				FmgrInfo cmp_func;
+				FmgrInfo	cmp_func;
+				Oid			collid;
+
+				/*
+				 * If operator collation is different from default attribute
+				 * collation then we cannot guarantee that we return correct
+				 * partitions. So in this case we just return all of them
+				 */
+				if (expr->opcollid != prel->attcollid && strategy != BTEqualStrategyNumber)
+					goto binary_opexpr_return;
+
+				collid = OidIsValid(expr->opcollid) ?
+							expr->opcollid :
+							prel->attcollid;
 
 				fill_type_cmp_fmgr_info(&cmp_func,
 										getBaseType(c->consttype),
@@ -1392,6 +1152,7 @@
 										PrelGetRangesArray(context->prel),
 										PrelChildrenCount(context->prel),
 										strategy,
+										collid,
 										result); /* output */
 
 				result->paramsel = estimate_paramsel_using_prel(prel, strategy);
