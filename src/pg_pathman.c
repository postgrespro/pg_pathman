--- conflicted
+++ resolved
@@ -17,13 +17,13 @@
 #include "pathman.h"
 #include "partition_filter.h"
 #include "partition_router.h"
+#include "planner_tree_modification.h"
 #include "runtimeappend.h"
 #include "runtime_merge_append.h"
 
 #include "postgres.h"
 #include "access/sysattr.h"
 #include "catalog/pg_type.h"
-#include "compat/relation_tags.h"
 #include "foreign/fdwapi.h"
 #include "miscadmin.h"
 #include "optimizer/clauses.h"
@@ -301,35 +301,20 @@
 	restore_pathman_init_state(&temp_init_state);
 
 	/* Set basic hooks */
-<<<<<<< HEAD
-	set_rel_pathlist_hook_next		= set_rel_pathlist_hook;
-	set_rel_pathlist_hook			= pathman_rel_pathlist_hook;
-	set_join_pathlist_next			= set_join_pathlist_hook;
-	set_join_pathlist_hook			= pathman_join_pathlist_hook;
-	shmem_startup_hook_next			= shmem_startup_hook;
-	shmem_startup_hook				= pathman_shmem_startup_hook;
-	post_parse_analyze_hook_next	= post_parse_analyze_hook;
-	post_parse_analyze_hook			= pathman_post_parse_analysis_hook;
-	planner_hook_next				= planner_hook;
-	planner_hook					= pathman_planner_hook;
-	process_utility_hook_next		= ProcessUtility_hook;
-	ProcessUtility_hook				= pathman_process_utility_hook;
-	executor_run_hook_next			= ExecutorRun_hook;
-	ExecutorRun_hook				= pathman_executor_hook;
-=======
-	pathman_set_rel_pathlist_hook_next	= set_rel_pathlist_hook;
-	set_rel_pathlist_hook				= pathman_rel_pathlist_hook;
-	pathman_set_join_pathlist_next		= set_join_pathlist_hook;
-	set_join_pathlist_hook				= pathman_join_pathlist_hook;
-	pathman_shmem_startup_hook_next		= shmem_startup_hook;
-	shmem_startup_hook					= pathman_shmem_startup_hook;
-	pathman_post_parse_analyze_hook_next = post_parse_analyze_hook;
-	post_parse_analyze_hook				= pathman_post_parse_analyze_hook;
-	pathman_planner_hook_next			= planner_hook;
-	planner_hook						= pathman_planner_hook;
-	pathman_process_utility_hook_next	= ProcessUtility_hook;
-	ProcessUtility_hook					= pathman_process_utility_hook;
->>>>>>> c1bbebb4
+	pathman_set_rel_pathlist_hook_next		= set_rel_pathlist_hook;
+	set_rel_pathlist_hook					= pathman_rel_pathlist_hook;
+	pathman_set_join_pathlist_next			= set_join_pathlist_hook;
+	set_join_pathlist_hook					= pathman_join_pathlist_hook;
+	pathman_shmem_startup_hook_next			= shmem_startup_hook;
+	shmem_startup_hook						= pathman_shmem_startup_hook;
+	pathman_post_parse_analyze_hook_next	= post_parse_analyze_hook;
+	post_parse_analyze_hook					= pathman_post_parse_analyze_hook;
+	pathman_planner_hook_next				= planner_hook;
+	planner_hook							= pathman_planner_hook;
+	pathman_process_utility_hook_next		= ProcessUtility_hook;
+	ProcessUtility_hook						= pathman_process_utility_hook;
+	pathman_executor_run_hook_next			= ExecutorRun_hook;
+	ExecutorRun_hook						= pathman_executor_hook;
 
 	/* Initialize static data for all subsystems */
 	init_main_pathman_toggles();
@@ -1937,9 +1922,9 @@
 	foreach(l, root->append_rel_list)
 	{
 		AppendRelInfo  *appinfo = (AppendRelInfo *) lfirst(l);
-		Index			childRTindex;
-		RangeTblEntry  *childRTE;
-		RelOptInfo	   *childrel;
+		Index			child_rti;
+		RangeTblEntry  *child_rte;
+		RelOptInfo	   *child_rel;
 		ListCell	   *lcp;
 
 		/* append_rel_list contains all append rels; ignore others */
@@ -1947,11 +1932,11 @@
 			continue;
 
 		/* Re-locate the child RTE and RelOptInfo */
-		childRTindex = appinfo->child_relid;
-		childRTE = root->simple_rte_array[childRTindex];
-		childrel = root->simple_rel_array[childRTindex];
-
-		if (!childrel)
+		child_rti = appinfo->child_relid;
+		child_rte = root->simple_rte_array[child_rti];
+		child_rel = root->simple_rel_array[child_rti];
+
+		if (!child_rel)
 			elog(ERROR, "could not make access paths to a relation");
 
 #if PG_VERSION_NUM >= 90600
@@ -1963,7 +1948,7 @@
 		 * For consistency, do this before calling set_rel_size() for the child.
 		 */
 		if (root->glob->parallelModeOK && rel->consider_parallel)
-			set_rel_consider_parallel_compat(root, childrel, childRTE);
+			set_rel_consider_parallel_compat(root, child_rel, child_rte);
 #endif
 
 		/*
@@ -1971,44 +1956,45 @@
 		 * table and we've already filled it, skip it. Otherwise build a
 		 * pathlist for it
 		 */
-		if (!IsPartitionedRTE(childRTindex) || childrel->pathlist == NIL)
+		if (PARENTHOOD_DISALLOWED != get_rel_parenthood_status(child_rte) ||
+			child_rel->pathlist == NIL)
 		{
 			/* Compute child's access paths & sizes */
-			if (childRTE->relkind == RELKIND_FOREIGN_TABLE)
+			if (child_rte->relkind == RELKIND_FOREIGN_TABLE)
 			{
 				/* childrel->rows should be >= 1 */
-				set_foreign_size(root, childrel, childRTE);
+				set_foreign_size(root, child_rel, child_rte);
 
 				/* If child IS dummy, ignore it */
-				if (IS_DUMMY_REL(childrel))
+				if (IS_DUMMY_REL(child_rel))
 					continue;
 
-				set_foreign_pathlist(root, childrel, childRTE);
+				set_foreign_pathlist(root, child_rel, child_rte);
 			}
 			else
 			{
 				/* childrel->rows should be >= 1 */
-				set_plain_rel_size(root, childrel, childRTE);
+				set_plain_rel_size(root, child_rel, child_rte);
 
 				/* If child IS dummy, ignore it */
-				if (IS_DUMMY_REL(childrel))
+				if (IS_DUMMY_REL(child_rel))
 					continue;
 
-				set_plain_rel_pathlist(root, childrel, childRTE);
+				set_plain_rel_pathlist(root, child_rel, child_rte);
 			}
 		}
 
 		/* Set cheapest path for child */
-		set_cheapest(childrel);
+		set_cheapest(child_rel);
 
 		/* If child BECAME dummy, ignore it */
-		if (IS_DUMMY_REL(childrel))
+		if (IS_DUMMY_REL(child_rel))
 			continue;
 
 		/*
 		 * Child is live, so add it to the live_childrels list for use below.
 		 */
-		live_childrels = lappend(live_childrels, childrel);
+		live_childrels = lappend(live_childrels, child_rel);
 
 #if PG_VERSION_NUM >= 90600
 		/*
@@ -2018,7 +2004,7 @@
 		 * not; but we don't have that today, so it's a waste to consider
 		 * partial paths anywhere in the appendrel unless it's all safe.
 		 */
-		if (!childrel->consider_parallel)
+		if (!child_rel->consider_parallel)
 			rel->consider_parallel = false;
 #endif
 
@@ -2027,17 +2013,17 @@
 		 * the unparameterized Append path we are constructing for the parent.
 		 * If not, there's no workable unparameterized path.
 		 */
-		if (childrel->cheapest_total_path->param_info == NULL)
+		if (child_rel->cheapest_total_path->param_info == NULL)
 			subpaths = accumulate_append_subpath(subpaths,
-											  childrel->cheapest_total_path);
+											  child_rel->cheapest_total_path);
 		else
 			subpaths_valid = false;
 
 #if PG_VERSION_NUM >= 90600
 		/* Same idea, but for a partial plan. */
-		if (childrel->partial_pathlist != NIL)
+		if (child_rel->partial_pathlist != NIL)
 			partial_subpaths = accumulate_append_subpath(partial_subpaths,
-									   linitial(childrel->partial_pathlist));
+									   linitial(child_rel->partial_pathlist));
 		else
 			partial_subpaths_valid = false;
 #endif
@@ -2048,7 +2034,7 @@
 		 * heuristic to indicate which sort orderings and parameterizations we
 		 * should build Append and MergeAppend paths for.
 		 */
-		foreach(lcp, childrel->pathlist)
+		foreach(lcp, child_rel->pathlist)
 		{
 			Path	   *childpath = (Path *) lfirst(lcp);
 			List	   *childkeys = childpath->pathkeys;
