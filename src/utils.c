/* ------------------------------------------------------------------------
 *
 * utils.c
 *		definitions of various support functions
 *
 * Copyright (c) 2016, Postgres Professional
 *
 * ------------------------------------------------------------------------
 */
#include "utils.h"
#include "access/nbtree.h"
#include "access/sysattr.h"
#include "executor/spi.h"
#include "miscadmin.h"
#include "nodes/nodeFuncs.h"
#include "nodes/makefuncs.h"
#include "optimizer/var.h"
#include "optimizer/restrictinfo.h"
#include "utils/builtins.h"
#include "utils/snapmgr.h"
#include "utils/lsyscache.h"
#include "catalog/heap.h"
#include "catalog/pg_type.h"



static bool clause_contains_params_walker(Node *node, void *context);
<<<<<<< HEAD
static void change_varnos_in_restrinct_info(RestrictInfo *rinfo, change_varno_context *context);
static bool change_varno_walker(Node *node, change_varno_context *context);
=======
static List *get_tableoids_list(List *tlist);
static void lock_rows_visitor(Plan *plan, void *context);

>>>>>>> fa9d2090

#define TABLEOID_STR(subst) ( "pathman_tableoid" subst )
#define TABLEOID_STR_BASE_LEN ( sizeof(TABLEOID_STR("")) - 1 )

/*
 * Check whether clause contains PARAMs or not
 */
bool
clause_contains_params(Node *clause)
{
	return expression_tree_walker(clause,
								  clause_contains_params_walker,
								  NULL);
}

static bool
clause_contains_params_walker(Node *node, void *context)
{
	if (node == NULL)
		return false;
	if (IsA(node, Param))
		return true;
	return expression_tree_walker(node,
								  clause_contains_params_walker,
								  context);
}

/*
 * Extract target entries with resnames beginning with TABLEOID_STR
 * and var->varoattno == TableOidAttributeNumber
 */
static List *
get_tableoids_list(List *tlist)
{
	List	   *result = NIL;
	ListCell   *lc;

	foreach (lc, tlist)
	{
		TargetEntry	   *te = (TargetEntry *) lfirst(lc);
		Var			   *var = (Var *) te->expr;

		if (!IsA(var, Var))
			continue;

		if (strlen(te->resname) > TABLEOID_STR_BASE_LEN &&
			0 == strncmp(te->resname, TABLEOID_STR(""), TABLEOID_STR_BASE_LEN) &&
			var->varoattno == TableOidAttributeNumber)
		{
			result = lappend(result, te);
		}
	}

	return result;
}

/*
 * Find 'TABLEOID_STR%u' attributes that were manually
 * created for partitioned tables and replace Oids
 * (used for '%u') with expected rc->rowmarkIds
 */
static void
lock_rows_visitor(Plan *plan, void *context)
{
	List		   *rtable = (List *) context;
	LockRows	   *lock_rows = (LockRows *) plan;
	Plan		   *lock_child = outerPlan(plan);
	List		   *tableoids;
	ListCell	   *lc;

	if (!IsA(lock_rows, LockRows))
		return;

	Assert(rtable && IsA(rtable, List) && lock_child);

	/* Select tableoid attributes that must be renamed */
	tableoids = get_tableoids_list(lock_child->targetlist);
	Assert(tableoids);

	foreach (lc, lock_rows->rowMarks)
	{
		PlanRowMark	   *rc = (PlanRowMark *) lfirst(lc);
		Oid				parent_oid = getrelid(rc->rti, rtable);
		ListCell	   *mark_lc;
		List		   *finished_tes = NIL; /* postprocessed target entries */

		foreach (mark_lc, tableoids)
		{
			TargetEntry	   *te = (TargetEntry *) lfirst(mark_lc);
			Oid				cur_oid;

			cur_oid = str_to_oid(&(te->resname[TABLEOID_STR_BASE_LEN]));

			if (cur_oid == parent_oid)
			{
				char resname[64];

				/* Replace 'TABLEOID_STR:Oid' with 'tableoid:rowmarkId' */
				snprintf(resname, sizeof(resname), "tableoid%u", rc->rowmarkId);
				te->resname = pstrdup(resname);

				finished_tes = lappend(finished_tes, te);
			}
		}

		/* Remove target entries that have been processed in this step */
		foreach (mark_lc, finished_tes)
			tableoids = list_delete_ptr(tableoids, lfirst(mark_lc));

		if (list_length(tableoids) == 0)
			break; /* nothing to do */
	}
}

/* NOTE: Used for debug */
#ifdef __GNUC__
__attribute__((unused))
#endif
static char *
bms_print(Bitmapset *bms)
{
  StringInfoData str;
  int x;

  initStringInfo(&str);
  x = -1;
  while ((x = bms_next_member(bms, x)) >= 0)
    appendStringInfo(&str, " %d", x);

  return str.data;
}

/*
 * Copied from util/plancat.c
 *
 * Build a targetlist representing the columns of the specified index.
 */
List *
build_index_tlist(PlannerInfo *root, IndexOptInfo *index,
				  Relation heapRelation)
{
	List	   *tlist = NIL;
	Index		varno = index->rel->relid;
	ListCell   *indexpr_item;
	int			i;

	indexpr_item = list_head(index->indexprs);
	for (i = 0; i < index->ncolumns; i++)
	{
		int			indexkey = index->indexkeys[i];
		Expr	   *indexvar;

		if (indexkey != 0)
		{
			/* simple column */
			Form_pg_attribute att_tup;

			if (indexkey < 0)
				att_tup = SystemAttributeDefinition(indexkey,
										   heapRelation->rd_rel->relhasoids);
			else
				att_tup = heapRelation->rd_att->attrs[indexkey - 1];

			indexvar = (Expr *) makeVar(varno,
										indexkey,
										att_tup->atttypid,
										att_tup->atttypmod,
										att_tup->attcollation,
										0);
		}
		else
		{
			/* expression column */
			if (indexpr_item == NULL)
				elog(ERROR, "wrong number of index expressions");
			indexvar = (Expr *) lfirst(indexpr_item);
			indexpr_item = lnext(indexpr_item);
		}

		tlist = lappend(tlist,
						makeTargetEntry(indexvar,
										i + 1,
										NULL,
										false));
	}
	if (indexpr_item != NULL)
		elog(ERROR, "wrong number of index expressions");

	return tlist;
}

/*
 * We should ensure that 'rel->baserestrictinfo' or 'ppi->ppi_clauses' contain
 * Var which corresponds to partition attribute before creating RuntimeXXX
 * paths since they are used by create_scan_plan() to form 'scan_clauses'
 * that are passed to create_customscan_plan().
 */
bool
check_rinfo_for_partitioned_attr(List *rinfo, Index varno, AttrNumber varattno)
{
	List	   *vars;
	List	   *clauses;
	ListCell   *lc;

	clauses = get_actual_clauses(rinfo);

	vars = pull_var_clause((Node *) clauses,
						   PVC_REJECT_AGGREGATES,
						   PVC_REJECT_PLACEHOLDERS);

	foreach (lc, vars)
	{
		Var *var = (Var *) lfirst(lc);

		if (var->varno == varno && var->varoattno == varattno)
			return true;
	}

	return false;
}

/*
 * Append trigger info contained in 'more' to 'src', both remain unmodified.
 *
 * This allows us to execute some of main table's triggers on children.
 * See ExecInsert() for more details.
 */
TriggerDesc *
append_trigger_descs(TriggerDesc *src, TriggerDesc *more, bool *grown_up)
{
#define CopyToTriggerDesc(bool_field_name) \
	( new_desc->bool_field_name |= (src->bool_field_name || more->bool_field_name) )

	TriggerDesc    *new_desc = (TriggerDesc *) palloc0(sizeof(TriggerDesc));
	Trigger		   *cur_trigger;
	int				i;

	/* Quick choices */
	if (!src && !more)
	{
		*grown_up = false;
		return NULL;
	}
	else if (!src)
	{
		*grown_up = true; /* expand space for new triggers */
		return more;
	}
	else if (!more)
	{
		*grown_up = false; /* no new triggers will be added */
		return src;
	}

	*grown_up = true;
	new_desc->numtriggers = src->numtriggers + more->numtriggers;
	new_desc->triggers = (Trigger *) palloc(new_desc->numtriggers * sizeof(Trigger));

	cur_trigger = new_desc->triggers;

	/* Copy triggers from 'a' */
	for (i = 0; i < src->numtriggers; i++)
		memcpy(cur_trigger++, &(src->triggers[i]), sizeof(Trigger));

	/* Copy triggers from 'b' */
	for (i = 0; i < more->numtriggers; i++)
		memcpy(cur_trigger++, &(more->triggers[i]), sizeof(Trigger));

	/* Copy insert bool flags */
	CopyToTriggerDesc(trig_insert_before_row);
	CopyToTriggerDesc(trig_insert_after_row);
	CopyToTriggerDesc(trig_insert_instead_row);
	CopyToTriggerDesc(trig_insert_before_statement);
	CopyToTriggerDesc(trig_insert_after_statement);

	/* Copy update bool flags */
	CopyToTriggerDesc(trig_update_before_row);
	CopyToTriggerDesc(trig_update_after_row);
	CopyToTriggerDesc(trig_update_instead_row);
	CopyToTriggerDesc(trig_update_before_statement);
	CopyToTriggerDesc(trig_update_after_statement);

	/* Copy delete bool flags */
	CopyToTriggerDesc(trig_delete_before_row);
	CopyToTriggerDesc(trig_delete_after_row);
	CopyToTriggerDesc(trig_delete_instead_row);
	CopyToTriggerDesc(trig_delete_before_statement);
	CopyToTriggerDesc(trig_delete_after_statement);

	/* Copy truncate bool flags */
	CopyToTriggerDesc(trig_truncate_before_statement);
	CopyToTriggerDesc(trig_truncate_after_statement);

	return new_desc;
}

/*
 * Get BTORDER_PROC for two types described by Oids
 */
void
fill_type_cmp_fmgr_info(FmgrInfo *finfo, Oid type1, Oid type2)
{
	Oid				cmp_proc_oid;
	TypeCacheEntry *tce;

	tce = lookup_type_cache(type1, TYPECACHE_BTREE_OPFAMILY);

	cmp_proc_oid = get_opfamily_proc(tce->btree_opf,
									 type1,
									 type2,
									 BTORDER_PROC);
	fmgr_info(cmp_proc_oid, finfo);

	return;
}

List *
list_reverse(List *l)
{
	List *result = NIL;
	ListCell *lc;

	foreach (lc, l)
	{
		result = lcons(lfirst(lc), result);
	}
	return result;
}

<<<<<<< HEAD
/*
 * Changes varno attribute in all variables nested in the node
 */
void
change_varnos(Node *node, Oid old_varno, Oid new_varno)
{
	change_varno_context context;
	context.old_varno = old_varno;
	context.new_varno = new_varno;

	change_varno_walker(node, &context);
}

static bool
change_varno_walker(Node *node, change_varno_context *context)
{
	ListCell   *lc;
	Var		   *var;
	EquivalenceClass *ec;
	EquivalenceMember *em;

	if (node == NULL)
		return false;

	switch(node->type)
	{
		case T_Var:
			var = (Var *) node;
			if (var->varno == context->old_varno)
			{
				var->varno = context->new_varno;
				var->varnoold = context->new_varno;
			}
			return false;

		case T_RestrictInfo:
			change_varnos_in_restrinct_info((RestrictInfo *) node, context);
			return false;

		case T_PathKey:
			change_varno_walker((Node *) ((PathKey *) node)->pk_eclass, context);
			return false;

		case T_EquivalenceClass:
			ec = (EquivalenceClass *) node;

			foreach(lc, ec->ec_members)
				change_varno_walker((Node *) lfirst(lc), context);
			foreach(lc, ec->ec_derives)
				change_varno_walker((Node *) lfirst(lc), context);
			return false;

		case T_EquivalenceMember:
			em = (EquivalenceMember *) node;
			change_varno_walker((Node *) em->em_expr, context);
			if (bms_is_member(context->old_varno, em->em_relids))
			{
				em->em_relids = bms_del_member(em->em_relids, context->old_varno);
				em->em_relids = bms_add_member(em->em_relids, context->new_varno);
			}
			return false;

		case T_TargetEntry:
			change_varno_walker((Node *) ((TargetEntry *) node)->expr, context);
			return false;

		case T_List:
			foreach(lc, (List *) node)
				change_varno_walker((Node *) lfirst(lc), context);
			return false;
=======
Oid
str_to_oid(const char *cstr)
{
	Datum result = DirectFunctionCall1(oidin, CStringGetDatum(cstr));

	return DatumGetObjectId(result);
}

/*
 * Basic plan tree walker
 *
 * 'visitor' is applied right before return
 */
void
plan_tree_walker(Plan *plan,
				 void (*visitor) (Plan *plan, void *context),
				 void *context)
{
	ListCell   *l;

	if (plan == NULL)
		return;

	check_stack_depth();

	/* Plan-type-specific fixes */
	switch (nodeTag(plan))
	{
		case T_SubqueryScan:
			plan_tree_walker(((SubqueryScan *) plan)->subplan, visitor, context);
			break;

		case T_CustomScan:
			foreach(l, ((CustomScan *) plan)->custom_plans)
				plan_tree_walker((Plan *) lfirst(l), visitor, context);
			break;

		/*
		 * Add proxy PartitionFilter nodes
		 * to subplans of ModifyTable node
		 */
		case T_ModifyTable:
			foreach (l, ((ModifyTable *) plan)->plans)
				plan_tree_walker((Plan *) lfirst(l), visitor, context);
			break;

		/* Since they look alike */
		case T_MergeAppend:
		case T_Append:
			foreach(l, ((Append *) plan)->appendplans)
				plan_tree_walker((Plan *) lfirst(l), visitor, context);
			break;

		case T_BitmapAnd:
			foreach(l, ((BitmapAnd *) plan)->bitmapplans)
				plan_tree_walker((Plan *) lfirst(l), visitor, context);
			break;

		case T_BitmapOr:
			foreach(l, ((BitmapOr *) plan)->bitmapplans)
				plan_tree_walker((Plan *) lfirst(l), visitor, context);
			break;
>>>>>>> fa9d2090

		default:
			break;
	}

<<<<<<< HEAD
	/* Should not find an unplanned subquery */
	Assert(!IsA(node, Query));

	return expression_tree_walker(node, change_varno_walker, (void *) context);
}

static void
change_varnos_in_restrinct_info(RestrictInfo *rinfo, change_varno_context *context)
{
	ListCell *lc;

	change_varno_walker((Node *) rinfo->clause, context);
	if (rinfo->left_em)
		change_varno_walker((Node *) rinfo->left_em->em_expr, context);

	if (rinfo->right_em)
		change_varno_walker((Node *) rinfo->right_em->em_expr, context);

	if (rinfo->orclause)
		foreach(lc, ((BoolExpr *) rinfo->orclause)->args)
		{
			Node *node = (Node *) lfirst(lc);
			change_varno_walker(node, context);
		}

	/* TODO: find some elegant way to do this */
	if (bms_is_member(context->old_varno, rinfo->clause_relids))
	{
		rinfo->clause_relids = bms_del_member(rinfo->clause_relids, context->old_varno);
		rinfo->clause_relids = bms_add_member(rinfo->clause_relids, context->new_varno);
	}
	if (bms_is_member(context->old_varno, rinfo->left_relids))
	{
		rinfo->left_relids = bms_del_member(rinfo->left_relids, context->old_varno);
		rinfo->left_relids = bms_add_member(rinfo->left_relids, context->new_varno);
	}
	if (bms_is_member(context->old_varno, rinfo->right_relids))
	{
		rinfo->right_relids = bms_del_member(rinfo->right_relids, context->old_varno);
		rinfo->right_relids = bms_add_member(rinfo->right_relids, context->new_varno);
	}
=======
	plan_tree_walker(plan->lefttree, visitor, context);
	plan_tree_walker(plan->righttree, visitor, context);

	visitor(plan, context);
}

/*
 * Add missing 'TABLEOID_STR%u' junk attributes for inherited partitions
 *
 * This is necessary since preprocess_targetlist() heavily
 * depends on the 'inh' flag which we have to unset.
 *
 * postprocess_lock_rows() will later transform 'TABLEOID_STR:Oid'
 * relnames into 'tableoid:rowmarkId'.
 */
void
rowmark_add_tableoids(Query *parse)
{
	ListCell *lc;

	check_stack_depth();

	foreach(lc, parse->rtable)
	{
		RangeTblEntry *rte = (RangeTblEntry *) lfirst(lc);

		switch(rte->rtekind)
		{
			case RTE_SUBQUERY:
				rowmark_add_tableoids(rte->subquery);
				break;

			default:
				break;
		}
	}

	/* Generate 'tableoid' for partitioned table rowmark */
	foreach (lc, parse->rowMarks)
	{
		RowMarkClause  *rc = (RowMarkClause *) lfirst(lc);
		Oid				parent = getrelid(rc->rti, parse->rtable);
		Var			   *var;
		TargetEntry	   *tle;
		char			resname[64];

		if (!get_pathman_relation_info(parent, NULL))
			continue;

		var = makeVar(rc->rti,
					  TableOidAttributeNumber,
					  OIDOID,
					  -1,
					  InvalidOid,
					  0);

		/* Use parent's Oid as TABLEOID_STR's key (%u) */
		snprintf(resname, sizeof(resname), TABLEOID_STR("%u"), parent);

		tle = makeTargetEntry((Expr *) var,
							  list_length(parse->targetList) + 1,
							  pstrdup(resname),
							  true);

		/* There's no problem here since new attribute is junk */
		parse->targetList = lappend(parse->targetList, tle);
	}
}

/*
 * Final rowmark processing for partitioned tables
 */
void
postprocess_lock_rows(List *rtable, Plan *plan)
{
	plan_tree_walker(plan, lock_rows_visitor, rtable);
>>>>>>> fa9d2090
}<|MERGE_RESOLUTION|>--- conflicted
+++ resolved
@@ -25,14 +25,11 @@
 
 
 static bool clause_contains_params_walker(Node *node, void *context);
-<<<<<<< HEAD
 static void change_varnos_in_restrinct_info(RestrictInfo *rinfo, change_varno_context *context);
 static bool change_varno_walker(Node *node, change_varno_context *context);
-=======
 static List *get_tableoids_list(List *tlist);
 static void lock_rows_visitor(Plan *plan, void *context);
 
->>>>>>> fa9d2090
 
 #define TABLEOID_STR(subst) ( "pathman_tableoid" subst )
 #define TABLEOID_STR_BASE_LEN ( sizeof(TABLEOID_STR("")) - 1 )
@@ -362,7 +359,6 @@
 	return result;
 }
 
-<<<<<<< HEAD
 /*
  * Changes varno attribute in all variables nested in the node
  */
@@ -433,7 +429,17 @@
 			foreach(lc, (List *) node)
 				change_varno_walker((Node *) lfirst(lc), context);
 			return false;
-=======
+
+		default:
+			break;
+	}
+
+	/* Should not find an unplanned subquery */
+	Assert(!IsA(node, Query));
+
+	return expression_tree_walker(node, change_varno_walker, (void *) context);
+}
+
 Oid
 str_to_oid(const char *cstr)
 {
@@ -496,18 +502,17 @@
 			foreach(l, ((BitmapOr *) plan)->bitmapplans)
 				plan_tree_walker((Plan *) lfirst(l), visitor, context);
 			break;
->>>>>>> fa9d2090
 
 		default:
 			break;
 	}
 
-<<<<<<< HEAD
-	/* Should not find an unplanned subquery */
-	Assert(!IsA(node, Query));
-
-	return expression_tree_walker(node, change_varno_walker, (void *) context);
-}
+	plan_tree_walker(plan->lefttree, visitor, context);
+	plan_tree_walker(plan->righttree, visitor, context);
+
+	visitor(plan, context);
+}
+
 
 static void
 change_varnos_in_restrinct_info(RestrictInfo *rinfo, change_varno_context *context)
@@ -544,11 +549,6 @@
 		rinfo->right_relids = bms_del_member(rinfo->right_relids, context->old_varno);
 		rinfo->right_relids = bms_add_member(rinfo->right_relids, context->new_varno);
 	}
-=======
-	plan_tree_walker(plan->lefttree, visitor, context);
-	plan_tree_walker(plan->righttree, visitor, context);
-
-	visitor(plan, context);
 }
 
 /*
@@ -621,5 +621,4 @@
 postprocess_lock_rows(List *rtable, Plan *plan)
 {
 	plan_tree_walker(plan, lock_rows_visitor, rtable);
->>>>>>> fa9d2090
 }