/* ------------------------------------------------------------------------
 *
 * hooks.c
 *		definitions of rel_pathlist and join_pathlist hooks
 *
 * Copyright (c) 2016, Postgres Professional
 * Portions Copyright (c) 1996-2016, PostgreSQL Global Development Group
 * Portions Copyright (c) 1994, Regents of the University of California
 *
 * ------------------------------------------------------------------------
 */

#include "compat/pg_compat.h"
#include "compat/rowmarks_fix.h"

#include "hooks.h"
#include "init.h"
#include "partition_filter.h"
#include "partition_router.h"
#include "pathman_workers.h"
#include "planner_tree_modification.h"
#include "runtime_append.h"
#include "runtime_merge_append.h"
#include "utility_stmt_hooking.h"
#include "utils.h"
#include "xact_handling.h"

#include "access/transam.h"
#include "catalog/pg_authid.h"
#include "miscadmin.h"
#include "optimizer/cost.h"
#include "optimizer/prep.h"
#include "optimizer/restrictinfo.h"
#include "rewrite/rewriteManip.h"
#include "utils/typcache.h"
#include "utils/lsyscache.h"


#ifdef USE_ASSERT_CHECKING
#define USE_RELCACHE_LOGGING
#endif


/* Borrowed from joinpath.c */
#define PATH_PARAM_BY_REL(path, rel)  \
	((path)->param_info && bms_overlap(PATH_REQ_OUTER(path), (rel)->relids))

static inline bool
allow_star_schema_join(PlannerInfo *root,
					   Path *outer_path,
					   Path *inner_path)
{
	Relids		innerparams = PATH_REQ_OUTER(inner_path);
	Relids		outerrelids = outer_path->parent->relids;

	/*
	 * It's a star-schema case if the outer rel provides some but not all of
	 * the inner rel's parameterization.
	 */
	return (bms_overlap(innerparams, outerrelids) &&
			bms_nonempty_difference(innerparams, outerrelids));
}


set_join_pathlist_hook_type		pathman_set_join_pathlist_next			= NULL;
set_rel_pathlist_hook_type		pathman_set_rel_pathlist_hook_next		= NULL;
planner_hook_type				pathman_planner_hook_next				= NULL;
post_parse_analyze_hook_type	pathman_post_parse_analyze_hook_next	= NULL;
shmem_startup_hook_type			pathman_shmem_startup_hook_next			= NULL;
ProcessUtility_hook_type		pathman_process_utility_hook_next		= NULL;
ExecutorRun_hook_type			pathman_executor_run_hook_next			= NULL;


/* Take care of joins */
void
pathman_join_pathlist_hook(PlannerInfo *root,
						   RelOptInfo *joinrel,
						   RelOptInfo *outerrel,
						   RelOptInfo *innerrel,
						   JoinType jointype,
						   JoinPathExtraData *extra)
{
	JoinCostWorkspace		workspace;
	JoinType				saved_jointype = jointype;
	RangeTblEntry		   *inner_rte = root->simple_rte_array[innerrel->relid];
	PartRelationInfo	   *inner_prel;
	List				   *joinclauses,
						   *otherclauses;
	WalkerContext			context;
	double					paramsel;
	Node				   *part_expr;
	ListCell			   *lc;

	/* Call hooks set by other extensions */
	if (pathman_set_join_pathlist_next)
		pathman_set_join_pathlist_next(root, joinrel, outerrel,
									   innerrel, jointype, extra);

	/* Check that both pg_pathman & RuntimeAppend nodes are enabled */
	if (!IsPathmanReady() || !pg_pathman_enable_runtimeappend)
		return;

	/* We should only consider base inner relations */
	if (innerrel->reloptkind != RELOPT_BASEREL)
		return;

	/* We shouldn't process tables with active children */
	if (inner_rte->inh)
		return;

	/* We shouldn't process functions etc */
	if (inner_rte->rtekind != RTE_RELATION)
		return;

	/* We don't support these join types (since inner will be parameterized) */
	if (jointype == JOIN_FULL ||
		jointype == JOIN_RIGHT ||
		jointype == JOIN_UNIQUE_INNER)
		return;

	/* Skip if inner table is not allowed to act as parent (e.g. FROM ONLY) */
	if (PARENTHOOD_DISALLOWED == get_rel_parenthood_status(inner_rte))
		return;

	/* Proceed iff relation 'innerrel' is partitioned */
	if ((inner_prel = get_pathman_relation_info(inner_rte->relid)) == NULL)
		return;

	/*
	 * Check if query is:
	 *		1) UPDATE part_table SET = .. FROM part_table.
	 *		2) DELETE FROM part_table USING part_table.
	 *
	 * Either outerrel or innerrel may be a result relation.
	 */
	if ((root->parse->resultRelation == outerrel->relid ||
		 root->parse->resultRelation == innerrel->relid) &&
			(root->parse->commandType == CMD_UPDATE ||
			 root->parse->commandType == CMD_DELETE))
	{
		int		rti = -1,
				count = 0;

		/* Inner relation must be partitioned */
		Assert(inner_prel);

		/* Check each base rel of outer relation */
		while ((rti = bms_next_member(outerrel->relids, rti)) >= 0)
		{
			Oid outer_baserel = root->simple_rte_array[rti]->relid;

			/* Is it partitioned? */
			if (has_pathman_relation_info(outer_baserel))
				count++;
		}

		if (count > 0)
			ereport(ERROR,
					(errcode(ERRCODE_FEATURE_NOT_SUPPORTED),
					 errmsg("DELETE and UPDATE queries with a join "
							"of partitioned tables are not supported")));
	}

	/* Replace virtual join types with a real one */
	if (jointype == JOIN_UNIQUE_OUTER || jointype == JOIN_UNIQUE_INNER)
		jointype = JOIN_INNER;

	/* Extract join clauses which will separate partitions */
	if (IS_OUTER_JOIN(extra->sjinfo->jointype))
	{
		extract_actual_join_clauses_compat(extra->restrictlist,
										   joinrel->relids,
										   &joinclauses,
										   &otherclauses);
	}
	else
	{
		/* We can treat all clauses alike for an inner join */
		joinclauses = extract_actual_clauses(extra->restrictlist, false);
		otherclauses = NIL;
	}

	/* Make copy of partitioning expression and fix Var's  varno attributes */
	part_expr = PrelExpressionForRelid(inner_prel, innerrel->relid);

	paramsel = 1.0;
	foreach (lc, joinclauses)
	{
		WrapperNode *wrap;

		InitWalkerContext(&context, part_expr, inner_prel, NULL);
		wrap = walk_expr_tree((Expr *) lfirst(lc), &context);
		paramsel *= wrap->paramsel;
	}

	foreach (lc, innerrel->pathlist)
	{
		AppendPath	   *cur_inner_path = (AppendPath *) lfirst(lc);
		Path		   *outer,
					   *inner;
		NestPath	   *nest_path;		/* NestLoop we're creating */
		ParamPathInfo  *ppi;			/* parameterization info */
		Relids			required_nestloop,
						required_inner;
		List		   *filtered_joinclauses = NIL,
					   *saved_ppi_list,
					   *pathkeys;
		ListCell	   *rinfo_lc;

		if (!IsA(cur_inner_path, AppendPath))
			continue;

		/* Select cheapest path for outerrel */
		outer = outerrel->cheapest_total_path;

		/* We cannot use an outer path that is parameterized by the inner rel */
		if (PATH_PARAM_BY_REL(outer, innerrel))
			continue;

		/* Wrap 'outer' in unique path if needed */
		if (saved_jointype == JOIN_UNIQUE_OUTER)
		{
			outer = (Path *) create_unique_path(root, outerrel,
												outer, extra->sjinfo);
			Assert(outer);
		}

		/* Make inner path depend on outerrel's columns */
		required_inner = bms_union(PATH_REQ_OUTER((Path *) cur_inner_path),
								   outerrel->relids);

		/* Preserve existing ppis built by get_appendrel_parampathinfo() */
		saved_ppi_list = innerrel->ppilist;

		/* Get the ParamPathInfo for a parameterized path */
		innerrel->ppilist = NIL;
		ppi = get_baserel_parampathinfo(root, innerrel, required_inner);
		innerrel->ppilist = saved_ppi_list;

		/* Skip ppi->ppi_clauses don't reference partition attribute */
		if (!(ppi && get_partitioning_clauses(ppi->ppi_clauses,
											  inner_prel,
											  innerrel->relid)))
			continue;

		/* Try building RuntimeAppend path, skip if it's not possible */
		inner = create_runtime_append_path(root, cur_inner_path, ppi, paramsel);
		if (!inner)
			continue;

		required_nestloop = calc_nestloop_required_outer_compat(outer, inner);

		/*
		 * Check to see if proposed path is still parameterized, and reject if the
		 * parameterization wouldn't be sensible --- unless allow_star_schema_join
		 * says to allow it anyway.  Also, we must reject if have_dangerous_phv
		 * doesn't like the look of it, which could only happen if the nestloop is
		 * still parameterized.
		 */
		if (required_nestloop &&
			((!bms_overlap(required_nestloop, extra->param_source_rels) &&
			  !allow_star_schema_join(root, outer, inner)) ||
			 have_dangerous_phv(root, outer->parent->relids, required_inner)))
			continue;

		initial_cost_nestloop_compat(root, &workspace, jointype, outer, inner, extra);

		pathkeys = build_join_pathkeys(root, joinrel, jointype, outer->pathkeys);

		/* Discard all clauses that are to be evaluated by 'inner' */
		foreach (rinfo_lc, extra->restrictlist)
		{
			RestrictInfo *rinfo = (RestrictInfo *) lfirst(rinfo_lc);

			Assert(IsA(rinfo, RestrictInfo));
			if (!join_clause_is_movable_to(rinfo, inner->parent))
				filtered_joinclauses = lappend(filtered_joinclauses, rinfo);
		}

		nest_path =
			create_nestloop_path_compat(root, joinrel, jointype,
							&workspace, extra, outer, inner,
							filtered_joinclauses, pathkeys,
							calc_nestloop_required_outer_compat(outer, inner));

		/*
		 * NOTE: Override 'rows' value produced by standard estimator.
		 * Currently we use get_parameterized_joinrel_size() since
		 * it works just fine, but this might change some day.
		 */
		nest_path->path.rows =
				get_parameterized_joinrel_size_compat(root, joinrel,
													  outer, inner,
													  extra->sjinfo,
													  filtered_joinclauses);

		/* Finally we can add the new NestLoop path */
		add_path(joinrel, (Path *) nest_path);
	}

	/* Don't forget to close 'inner_prel'! */
	close_pathman_relation_info(inner_prel);
}

/* Cope with simple relations */
void
pathman_rel_pathlist_hook(PlannerInfo *root,
						  RelOptInfo *rel,
						  Index rti,
						  RangeTblEntry *rte)
{
	PartRelationInfo   *prel;
	Relation			parent_rel;			/* parent's relation (heap) */
	PlanRowMark		   *parent_rowmark;		/* parent's rowmark */
	Oid				   *children;			/* selected children oids */
	List			   *ranges,				/* a list of IndexRanges */
					   *wrappers;			/* a list of WrapperNodes */
	PathKey			   *pathkeyAsc = NULL,
					   *pathkeyDesc = NULL;
	double				paramsel = 1.0;		/* default part selectivity */
	WalkerContext		context;
	Node			   *part_expr;
	List			   *part_clauses;
	ListCell		   *lc;
	int					irange_len,
						i;

	/* Invoke original hook if needed */
	if (pathman_set_rel_pathlist_hook_next)
		pathman_set_rel_pathlist_hook_next(root, rel, rti, rte);

	/* Make sure that pg_pathman is ready */
	if (!IsPathmanReady())
		return;

	/* We shouldn't process tables with active children */
	if (rte->inh)
		return;

	/*
	 * Skip if it's a result relation (UPDATE | DELETE | INSERT),
	 * or not a (partitioned) physical relation at all.
	 */
	if (rte->rtekind != RTE_RELATION ||
		rte->relkind != RELKIND_RELATION ||
		root->parse->resultRelation == rti)
		return;

#ifdef LEGACY_ROWMARKS_95
	/* It's better to exit, since RowMarks might be broken */
	if (root->parse->commandType != CMD_SELECT &&
		root->parse->commandType != CMD_INSERT)
		return;
#endif

	/* Skip if this table is not allowed to act as parent (e.g. FROM ONLY) */
	if (PARENTHOOD_DISALLOWED == get_rel_parenthood_status(rte))
		return;

	/* Proceed iff relation 'rel' is partitioned */
	if ((prel = get_pathman_relation_info(rte->relid)) == NULL)
		return;

	/*
	 * Check that this child is not the parent table itself.
	 * This is exactly how standard inheritance works.
	 *
	 * Helps with queries like this one:
	 *
	 *		UPDATE test.tmp t SET value = 2
	 *		WHERE t.id IN (SELECT id
	 *					   FROM test.tmp2 t2
	 *					   WHERE id = t.id);
	 *
	 * or unions, multilevel partitioning, etc.
	 *
	 * Since we disable optimizations on 9.5, we
	 * have to skip parent table that has already
	 * been expanded by standard inheritance.
	 */
	if (rel->reloptkind == RELOPT_OTHER_MEMBER_REL)
	{
		foreach (lc, root->append_rel_list)
		{
<<<<<<< HEAD
			AppendRelInfo  *appinfo = (AppendRelInfo *) lfirst(lc);
			Oid				child_oid,
							parent_oid;
=======
			foreach (lc, root->append_rel_list)
			{
				AppendRelInfo  *appinfo = (AppendRelInfo *) lfirst(lc);

				/*
				 * If there's an 'appinfo' with Oid, it means that somebody
				 * (PG?) has already processed this partitioned table
				 * and added its children to the plan.
				 *
				 * NOTE: there's no Oid iff it's UNION.
				 */
				if (appinfo->child_relid == rti &&
					OidIsValid(appinfo->parent_reloid))
					return;
			}
		}
>>>>>>> 6c4f5964

			/* Is it actually the same table? */
			child_oid  = root->simple_rte_array[appinfo->child_relid]->relid;
			parent_oid = root->simple_rte_array[appinfo->parent_relid]->relid;

			/*
			 * If there's an 'appinfo', it means that somebody
			 * (PG?) has already processed this partitioned table
			 * and added its children to the plan.
			 */
			if (appinfo->child_relid == rti && child_oid == parent_oid)
			{
				goto cleanup;
			}
		}
	}

	/* Make copy of partitioning expression and fix Var's  varno attributes */
	part_expr = PrelExpressionForRelid(prel, rti);

	/* Get partitioning-related clauses (do this before append_child_relation()) */
	part_clauses = get_partitioning_clauses(rel->baserestrictinfo, prel, rti);

	if (prel->parttype == PT_RANGE)
	{
		/*
		 * Get pathkeys for ascending and descending sort by partitioned column.
		 */
		List		   *pathkeys;
		TypeCacheEntry *tce;

		/* Determine operator type */
		tce = lookup_type_cache(prel->ev_type, TYPECACHE_LT_OPR | TYPECACHE_GT_OPR);

		/* Make pathkeys */
		pathkeys = build_expression_pathkey(root, (Expr *) part_expr, NULL,
											tce->lt_opr, NULL, false);
		if (pathkeys)
			pathkeyAsc = (PathKey *) linitial(pathkeys);
		pathkeys = build_expression_pathkey(root, (Expr *) part_expr, NULL,
											tce->gt_opr, NULL, false);
		if (pathkeys)
			pathkeyDesc = (PathKey *) linitial(pathkeys);
	}

	children = PrelGetChildrenArray(prel);
	ranges = list_make1_irange_full(prel, IR_COMPLETE);

	/* Make wrappers over restrictions and collect final rangeset */
	InitWalkerContext(&context, part_expr, prel, NULL);
	wrappers = NIL;
	foreach(lc, rel->baserestrictinfo)
	{
		WrapperNode	   *wrap;
		RestrictInfo   *rinfo = (RestrictInfo *) lfirst(lc);

		wrap = walk_expr_tree(rinfo->clause, &context);

		paramsel *= wrap->paramsel;
		wrappers = lappend(wrappers, wrap);
		ranges = irange_list_intersection(ranges, wrap->rangeset);
	}

	/* Get number of selected partitions */
	irange_len = irange_list_length(ranges);
	if (prel->enable_parent)
		irange_len++; /* also add parent */

	/* Expand simple_rte_array and simple_rel_array */
	if (irange_len > 0)
	{
		int current_len	= root->simple_rel_array_size,
			new_len		= current_len + irange_len;

		/* Expand simple_rel_array */
		root->simple_rel_array = (RelOptInfo **)
				repalloc(root->simple_rel_array,
						 new_len * sizeof(RelOptInfo *));

		memset((void *) &root->simple_rel_array[current_len], 0,
			   irange_len * sizeof(RelOptInfo *));

		/* Expand simple_rte_array */
		root->simple_rte_array = (RangeTblEntry **)
				repalloc(root->simple_rte_array,
						 new_len * sizeof(RangeTblEntry *));

		memset((void *) &root->simple_rte_array[current_len], 0,
			   irange_len * sizeof(RangeTblEntry *));

		/* Don't forget to update array size! */
		root->simple_rel_array_size = new_len;
	}

	/* Parent has already been locked by rewriter */
	parent_rel = heap_open(rte->relid, NoLock);

	parent_rowmark = get_plan_rowmark(root->rowMarks, rti);

	/* Add parent if asked to */
	if (prel->enable_parent)
		append_child_relation(root, parent_rel, parent_rowmark,
							  rti, 0, rte->relid, NULL);

	/* Iterate all indexes in rangeset and append child relations */
	foreach(lc, ranges)
	{
		IndexRange irange = lfirst_irange(lc);

		for (i = irange_lower(irange); i <= irange_upper(irange); i++)
			append_child_relation(root, parent_rel, parent_rowmark,
								  rti, i, children[i], wrappers);
	}

	/* Now close parent relation */
	heap_close(parent_rel, NoLock);

	/* Clear path list and make it point to NIL */
	list_free_deep(rel->pathlist);
	rel->pathlist = NIL;

#if PG_VERSION_NUM >= 90600
	/* Clear old partial path list */
	list_free(rel->partial_pathlist);
	rel->partial_pathlist = NIL;
#endif

	/* Generate new paths using the rels we've just added */
	set_append_rel_pathlist(root, rel, rti, pathkeyAsc, pathkeyDesc);
	set_append_rel_size_compat(root, rel, rti);

#if PG_VERSION_NUM >= 90600
	/* consider gathering partial paths for the parent appendrel */
	generate_gather_paths(root, rel);
#endif

	/* Skip if both custom nodes are disabled */
	if (!(pg_pathman_enable_runtimeappend ||
		  pg_pathman_enable_runtime_merge_append))
		goto cleanup;

	/* Skip if there's no PARAMs in partitioning-related clauses */
	if (!clause_contains_params((Node *) part_clauses))
		goto cleanup;

	/* Generate Runtime[Merge]Append paths if needed */
	foreach (lc, rel->pathlist)
	{
		AppendPath	   *cur_path = (AppendPath *) lfirst(lc);
		Relids			inner_required = PATH_REQ_OUTER((Path *) cur_path);
		Path		   *inner_path = NULL;
		ParamPathInfo  *ppi;

		/* Skip if rel contains some join-related stuff or path type mismatched */
		if (!(IsA(cur_path, AppendPath) || IsA(cur_path, MergeAppendPath)) ||
			rel->has_eclass_joins || rel->joininfo)
		{
			continue;
		}

		/* Get existing parameterization */
		ppi = get_appendrel_parampathinfo(rel, inner_required);

		if (IsA(cur_path, AppendPath) && pg_pathman_enable_runtimeappend)
			inner_path = create_runtime_append_path(root, cur_path,
													ppi, paramsel);
		else if (IsA(cur_path, MergeAppendPath) &&
				 pg_pathman_enable_runtime_merge_append)
		{
			/* Check struct layout compatibility */
			if (offsetof(AppendPath, subpaths) !=
					offsetof(MergeAppendPath, subpaths))
				elog(FATAL, "Struct layouts of AppendPath and "
							"MergeAppendPath differ");

			inner_path = create_runtime_merge_append_path(root, cur_path,
														  ppi, paramsel);
		}

		if (inner_path)
			add_path(rel, inner_path);
	}

cleanup:
	/* Don't forget to close 'prel'! */
	close_pathman_relation_info(prel);
}

/*
 * Intercept 'pg_pathman.enable' GUC assignments.
 */
void
pathman_enable_assign_hook(bool newval, void *extra)
{
	elog(DEBUG2, "pg_pathman_enable_assign_hook() [newval = %s] triggered",
		  newval ? "true" : "false");

	/* Return quickly if nothing has changed */
	if (newval == (pathman_init_state.pg_pathman_enable &&
				   pathman_init_state.auto_partition &&
				   pathman_init_state.override_copy &&
				   pg_pathman_enable_runtimeappend &&
				   pg_pathman_enable_runtime_merge_append &&
				   pg_pathman_enable_partition_filter &&
				   pg_pathman_enable_bounds_cache))
		return;

	pathman_init_state.auto_partition		= newval;
	pathman_init_state.override_copy		= newval;
	pg_pathman_enable_runtimeappend			= newval;
	pg_pathman_enable_runtime_merge_append	= newval;
	pg_pathman_enable_partition_filter		= newval;
	pg_pathman_enable_bounds_cache			= newval;

	elog(NOTICE,
		 "RuntimeAppend, RuntimeMergeAppend and PartitionFilter nodes "
		 "and some other options have been %s",
		 newval ? "enabled" : "disabled");
}

/*
 * Planner hook. It disables inheritance for tables that have been partitioned
 * by pathman to prevent standart PostgreSQL partitioning mechanism from
 * handling those tables.
 */
PlannedStmt *
pathman_planner_hook(Query *parse, int cursorOptions, ParamListInfo boundParams)
{
#define ExecuteForPlanTree(planned_stmt, proc) \
	do { \
		ListCell *lc; \
		proc((planned_stmt)->rtable, (planned_stmt)->planTree); \
		foreach (lc, (planned_stmt)->subplans) \
			proc((planned_stmt)->rtable, (Plan *) lfirst(lc)); \
	} while (0)

	PlannedStmt	   *result;
	uint32			query_id = parse->queryId;

	/* Save the result in case it changes */
	bool			pathman_ready = IsPathmanReady();

	PG_TRY();
	{
		if (pathman_ready)
		{
			/* Increase planner() calls count */
			incr_planner_calls_count();

			/* Modify query tree if needed */
			pathman_transform_query(parse, boundParams);
		}

		/* Invoke original hook if needed */
		if (pathman_planner_hook_next)
			result = pathman_planner_hook_next(parse, cursorOptions, boundParams);
		else
			result = standard_planner(parse, cursorOptions, boundParams);

		if (pathman_ready)
		{
			/* Add PartitionFilter node for INSERT queries */
			ExecuteForPlanTree(result, add_partition_filters);

			/* Add PartitionRouter node for UPDATE queries */
			ExecuteForPlanTree(result, add_partition_routers);

			/* Decrement planner() calls count */
			decr_planner_calls_count();

			/* HACK: restore queryId set by pg_stat_statements */
			result->queryId = query_id;
		}
	}
	/* We must decrease parenthood statuses refcount on ERROR */
	PG_CATCH();
	{
		if (pathman_ready)
		{
			/* Caught an ERROR, decrease count */
			decr_planner_calls_count();
		}

		/* Rethrow ERROR further */
		PG_RE_THROW();
	}
	PG_END_TRY();

	/* Finally return the Plan */
	return result;
#undef ExecuteForPlanTree
}

/*
 * Post parse analysis hook. It makes sure the config is loaded before executing
 * any statement, including utility commands.
 */
void
pathman_post_parse_analyze_hook(ParseState *pstate, Query *query)
{
	/* Invoke original hook if needed */
	if (pathman_post_parse_analyze_hook_next)
		pathman_post_parse_analyze_hook_next(pstate, query);

	/* See cook_partitioning_expression() */
	if (!pathman_hooks_enabled)
		return;

	/* We shouldn't proceed on: ... */
	if (query->commandType == CMD_UTILITY)
	{
		/* ... BEGIN */
		if (xact_is_transaction_stmt(query->utilityStmt))
			return;

		/* ... SET pg_pathman.enable */
		if (xact_is_set_stmt(query->utilityStmt, PATHMAN_ENABLE))
		{
			/* Accept all events in case it's "enable = OFF" */
			if (IsPathmanReady())
				finish_delayed_invalidation();

			return;
		}

		/* ... SET [TRANSACTION] */
		if (xact_is_set_stmt(query->utilityStmt, NULL))
			return;

		/* ... ALTER EXTENSION pg_pathman */
		if (xact_is_alter_pathman_stmt(query->utilityStmt))
		{
			/* Leave no delayed events before ALTER EXTENSION */
			if (IsPathmanReady())
				finish_delayed_invalidation();

			/* Disable pg_pathman to perform a painless update */
			(void) set_config_option(PATHMAN_ENABLE, "off",
									 PGC_SUSET, PGC_S_SESSION,
									 GUC_ACTION_SAVE, true, 0, false);

			return;
		}
	}

	/* Finish all delayed invalidation jobs */
	if (IsPathmanReady())
		finish_delayed_invalidation();

	/* Load config if pg_pathman exists & it's still necessary */
	if (IsPathmanEnabled() &&
		!IsPathmanInitialized() &&
		/* Now evaluate the most expensive clause */
		get_pathman_schema() != InvalidOid)
	{
		load_config(); /* perform main cache initialization */
	}

	/* Process inlined SQL functions (we've already entered planning stage) */
	if (IsPathmanReady() && get_planner_calls_count() > 0)
	{
		/* Check that pg_pathman is the last extension loaded */
		if (post_parse_analyze_hook != pathman_post_parse_analyze_hook)
		{
			Oid		save_userid;
			int		save_sec_context;
			bool	need_priv_escalation = !superuser(); /* we might be a SU */
			char   *spl_value; /* value of "shared_preload_libraries" GUC */

			/* Do we have to escalate privileges? */
			if (need_priv_escalation)
			{
				/* Get current user's Oid and security context */
				GetUserIdAndSecContext(&save_userid, &save_sec_context);

				/* Become superuser in order to bypass sequence ACL checks */
				SetUserIdAndSecContext(BOOTSTRAP_SUPERUSERID,
									   save_sec_context | SECURITY_LOCAL_USERID_CHANGE);
			}

			/* TODO: add a test for this case (non-privileged user etc) */

			/* Only SU can read this GUC */
#if PG_VERSION_NUM >= 90600
			spl_value = GetConfigOptionByName("shared_preload_libraries", NULL, false);
#else
			spl_value = GetConfigOptionByName("shared_preload_libraries", NULL);
#endif

			/* Restore user's privileges */
			if (need_priv_escalation)
				SetUserIdAndSecContext(save_userid, save_sec_context);

			ereport(ERROR,
					(errmsg("extension conflict has been detected"),
					 errdetail("shared_preload_libraries = \"%s\"", spl_value),
					 errhint("pg_pathman should be the last extension listed in "
							 "\"shared_preload_libraries\" GUC in order to "
							 "prevent possible conflicts with other extensions")));
		}

		/* Modify query tree if needed */
		pathman_transform_query(query, NULL);
	}
}

/*
 * Initialize dsm_config & shmem_config.
 */
void
pathman_shmem_startup_hook(void)
{
	/* Invoke original hook if needed */
	if (pathman_shmem_startup_hook_next)
		pathman_shmem_startup_hook_next();

	/* Allocate shared memory objects */
	LWLockAcquire(AddinShmemInitLock, LW_EXCLUSIVE);
	init_concurrent_part_task_slots();
	LWLockRelease(AddinShmemInitLock);
}

/*
 * Invalidate PartRelationInfo cache entry if needed.
 */
void
pathman_relcache_hook(Datum arg, Oid relid)
{
	/* See cook_partitioning_expression() */
	if (!pathman_hooks_enabled)
		return;

	if (!IsPathmanReady())
		return;

	/* Invalidation event for whole cache */
	if (relid == InvalidOid)
	{
		invalidate_pathman_status_info_cache();
	}

	/* Invalidation event for PATHMAN_CONFIG table (probably DROP) */
	if (relid == get_pathman_config_relid(false))
	{
		delay_pathman_shutdown();
	}

	/* Invalidation event for some user table */
	else if (relid >= FirstNormalObjectId)
	{
		/* Invalidate PartBoundInfo entry if needed */
		forget_bounds_of_partition(relid);

		/* Invalidate PartParentInfo entry if needed */
		forget_parent_of_partition(relid);

		/* Invalidate PartStatusInfo entry if needed */
		invalidate_pathman_status_info(relid);
	}
}

/*
 * Utility function invoker hook.
 * NOTE: 'first_arg' is (PlannedStmt *) in PG 10, or (Node *) in PG <= 9.6.
 */
void
#if PG_VERSION_NUM >= 100000
pathman_process_utility_hook(PlannedStmt *first_arg,
							 const char *queryString,
							 ProcessUtilityContext context,
							 ParamListInfo params,
							 QueryEnvironment *queryEnv,
							 DestReceiver *dest, char *completionTag)
{
	Node   *parsetree		= first_arg->utilityStmt;
	int		stmt_location	= first_arg->stmt_location,
			stmt_len		= first_arg->stmt_len;
#else
pathman_process_utility_hook(Node *first_arg,
							 const char *queryString,
							 ProcessUtilityContext context,
							 ParamListInfo params,
							 DestReceiver *dest,
							 char *completionTag)
{
	Node   *parsetree		= first_arg;
	int		stmt_location	= -1,
			stmt_len		= 0;
#endif

	if (IsPathmanReady())
	{
		Oid			relation_oid;
		PartType	part_type;
		AttrNumber	attr_number;
		bool		is_parent;

		/* Override standard COPY statement if needed */
		if (is_pathman_related_copy(parsetree))
		{
			uint64	processed;

			/* Handle our COPY case (and show a special cmd name) */
			PathmanDoCopy((CopyStmt *) parsetree, queryString,
						  stmt_location, stmt_len, &processed);
			if (completionTag)
				snprintf(completionTag, COMPLETION_TAG_BUFSIZE,
						 "COPY " UINT64_FORMAT, processed);

			return; /* don't call standard_ProcessUtility() or hooks */
		}

		/* Override standard RENAME statement if needed */
		else if (is_pathman_related_table_rename(parsetree,
												 &relation_oid,
												 &is_parent))
		{
			const RenameStmt *rename_stmt = (const RenameStmt *) parsetree;

			if (is_parent)
				PathmanRenameSequence(relation_oid, rename_stmt);
			else
				PathmanRenameConstraint(relation_oid, rename_stmt);
		}

		/* Override standard ALTER COLUMN TYPE statement if needed */
		else if (is_pathman_related_alter_column_type(parsetree,
													  &relation_oid,
													  &attr_number,
													  &part_type))
		{
			if (part_type == PT_HASH)
				ereport(ERROR,
						(errcode(ERRCODE_FEATURE_NOT_SUPPORTED),
						 errmsg("cannot change type of column \"%s\""
								" of table \"%s\" partitioned by HASH",
								get_attname(relation_oid, attr_number),
								get_rel_name(relation_oid))));

			/* Don't forget to invalidate parsed partitioning expression */
			pathman_config_invalidate_parsed_expression(relation_oid);
		}
	}

	/* Finally call process_utility_hook_next or standard_ProcessUtility */
	call_process_utility_compat((pathman_process_utility_hook_next ?
										pathman_process_utility_hook_next :
										standard_ProcessUtility),
								first_arg, queryString,
								context, params, queryEnv,
								dest, completionTag);
}

/*
 * Executor hook (for PartitionRouter).
 */
#if PG_VERSION_NUM >= 100000
void
pathman_executor_hook(QueryDesc *queryDesc,
					  ScanDirection direction,
					  ExecutorRun_CountArgType count,
					  bool execute_once)
#else
void
pathman_executor_hook(QueryDesc *queryDesc,
					  ScanDirection direction,
					  ExecutorRun_CountArgType count)
#endif
{
#define EXECUTOR_HOOK				pathman_executor_run_hook_next
#if PG_VERSION_NUM >= 100000
#define EXECUTOR_HOOK_NEXT(q,d,c)	EXECUTOR_HOOK((q),(d),(c), execute_once)
#define EXECUTOR_RUN(q,d,c)			standard_ExecutorRun((q),(d),(c), execute_once)
#else
#define EXECUTOR_HOOK_NEXT(q,d,c)	EXECUTOR_HOOK((q),(d),(c))
#define EXECUTOR_RUN(q,d,c)			standard_ExecutorRun((q),(d),(c))
#endif

	PlanState *state = (PlanState *) queryDesc->planstate;

	if (IsA(state, ModifyTableState))
	{
		ModifyTableState   *mt_state = (ModifyTableState *) state;
		int					i;

		for (i = 0; i < mt_state->mt_nplans; i++)
		{
			CustomScanState *pr_state = (CustomScanState *) mt_state->mt_plans[i];

			/* Check if this is a PartitionRouter node */
			if (IsPartitionRouterState(pr_state))
			{
				ResultRelInfo *rri = &mt_state->resultRelInfo[i];

				/*
				 * HACK: We unset junkfilter to disable
				 * junk cleaning in ExecModifyTable.
				 */
				rri->ri_junkFilter = NULL;

				/* HACK: change UPDATE operation to INSERT */
				mt_state->operation = CMD_INSERT;
			}
		}
	}

	/* Call hooks set by other extensions if needed */
	if (EXECUTOR_HOOK)
		EXECUTOR_HOOK_NEXT(queryDesc, direction, count);
	/* Else call internal implementation */
	else EXECUTOR_RUN(queryDesc, direction, count);
}<|MERGE_RESOLUTION|>--- conflicted
+++ resolved
@@ -382,28 +382,9 @@
 	{
 		foreach (lc, root->append_rel_list)
 		{
-<<<<<<< HEAD
 			AppendRelInfo  *appinfo = (AppendRelInfo *) lfirst(lc);
 			Oid				child_oid,
 							parent_oid;
-=======
-			foreach (lc, root->append_rel_list)
-			{
-				AppendRelInfo  *appinfo = (AppendRelInfo *) lfirst(lc);
-
-				/*
-				 * If there's an 'appinfo' with Oid, it means that somebody
-				 * (PG?) has already processed this partitioned table
-				 * and added its children to the plan.
-				 *
-				 * NOTE: there's no Oid iff it's UNION.
-				 */
-				if (appinfo->child_relid == rti &&
-					OidIsValid(appinfo->parent_reloid))
-					return;
-			}
-		}
->>>>>>> 6c4f5964
 
 			/* Is it actually the same table? */
 			child_oid  = root->simple_rte_array[appinfo->child_relid]->relid;
@@ -414,7 +395,9 @@
 			 * (PG?) has already processed this partitioned table
 			 * and added its children to the plan.
 			 */
-			if (appinfo->child_relid == rti && child_oid == parent_oid)
+			if (appinfo->child_relid == rti &&
+				child_oid == parent_oid &&
+				OidIsValid(appinfo->parent_reloid))
 			{
 				goto cleanup;
 			}
