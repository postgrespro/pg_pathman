/* ------------------------------------------------------------------------
 *
 * planner_tree_modification.c
 *		Functions for query- and plan- tree modification
 *
 * Copyright (c) 2016, Postgres Professional
 * Portions Copyright (c) 1996-2016, PostgreSQL Global Development Group
 * Portions Copyright (c) 1994, Regents of the University of California
 *
 * ------------------------------------------------------------------------
 */

#include "compat/relation_tags.h"
#include "compat/rowmarks_fix.h"

#include "partition_filter.h"
#include "partition_router.h"
#include "planner_tree_modification.h"
#include "relation_info.h"
#include "rewrite/rewriteManip.h"

#include "access/htup_details.h"
#include "foreign/fdwapi.h"
#include "miscadmin.h"
#include "optimizer/clauses.h"
#include "storage/lmgr.h"
#include "utils/syscache.h"


/*
 * Drop conflicting macros for the sake of TRANSFORM_CONTEXT_FIELD(...).
 * For instance, Windows.h contains a nasty "#define DELETE".
 */
#ifdef SELECT
#undef SELECT
#endif

#ifdef INSERT
#undef INSERT
#endif

#ifdef UPDATE
#undef UPDATE
#endif

#ifdef DELETE
#undef DELETE
#endif


/* for assign_rel_parenthood_status() */
#define PARENTHOOD_TAG CppAsString(PARENTHOOD)

/* Build transform_query_cxt field name */
#define TRANSFORM_CONTEXT_FIELD(command_type) \
	has_parent_##command_type##_query

/* Check that transform_query_cxt field is TRUE */
#define TRANSFORM_CONTEXT_HAS_PARENT(context, command_type) \
	( (context)->TRANSFORM_CONTEXT_FIELD(command_type) )

/* Used in switch(CmdType) statements */
#define TRANSFORM_CONTEXT_SWITCH_SET(context, command_type) \
	case CMD_##command_type: \
		(context)->TRANSFORM_CONTEXT_FIELD(command_type) = true; \
		break; \

typedef struct
{
	/* Do we have a parent CmdType query? */
	bool			TRANSFORM_CONTEXT_FIELD(SELECT),
					TRANSFORM_CONTEXT_FIELD(INSERT),
					TRANSFORM_CONTEXT_FIELD(UPDATE),
					TRANSFORM_CONTEXT_FIELD(DELETE);

	/* Parameters for handle_modification_query() */
	ParamListInfo	query_params;

	/* SubLink that might contain an examined query */
	SubLink		   *parent_sublink;
} transform_query_cxt;



typedef enum
{
	FP_FOUND,					/* Found partition */
	FP_PLAIN_TABLE,				/* Table isn't partitioned by pg_pathman */
	FP_NON_SINGULAR_RESULT		/* Multiple or no partitions */
} FindPartitionResult;


static bool pathman_transform_query_walker(Node *node, void *context);

static void disable_standard_inheritance(Query *parse, transform_query_cxt *context);
static void handle_modification_query(Query *parse, transform_query_cxt *context);

static void partition_filter_visitor(Plan *plan, void *context);
static void partition_router_visitor(Plan *plan, void *context);

static rel_parenthood_status tag_extract_parenthood_status(List *relation_tag);

static FindPartitionResult find_deepest_partition(Oid relid, Index idx,
												  Expr *quals, Oid *partition);
static Node *eval_extern_params_mutator(Node *node, ParamListInfo params);
static bool modifytable_contains_fdw(List *rtable, ModifyTable *node);


/*
 * HACK: We have to mark each Query with a unique
 * id in order to recognize them properly.
 */
#define QUERY_ID_INITIAL 0
static uint32 latest_query_id = QUERY_ID_INITIAL;


void
assign_query_id(Query *query)
{
	uint32	prev_id = latest_query_id++;

	if (prev_id > latest_query_id)
		elog(WARNING, "assign_query_id(): queryId overflow");

	query->queryId = latest_query_id;
}

void
reset_query_id_generator(void)
{
	latest_query_id = QUERY_ID_INITIAL;
}


/*
 * Basic plan tree walker
 *
 * 'visitor' is applied right before return
 */
void
plan_tree_walker(Plan *plan,
				 void (*visitor) (Plan *plan, void *context),
				 void *context)
{
	ListCell   *l;

	if (plan == NULL)
		return;

	check_stack_depth();

	/* Plan-type-specific fixes */
	switch (nodeTag(plan))
	{
		case T_SubqueryScan:
			plan_tree_walker(((SubqueryScan *) plan)->subplan, visitor, context);
			break;

		case T_CustomScan:
			foreach(l, ((CustomScan *) plan)->custom_plans)
				plan_tree_walker((Plan *) lfirst(l), visitor, context);
			break;

		case T_ModifyTable:
			foreach (l, ((ModifyTable *) plan)->plans)
				plan_tree_walker((Plan *) lfirst(l), visitor, context);
			break;

		/* Since they look alike */
		case T_MergeAppend:
		case T_Append:
			Assert(offsetof(Append, appendplans) ==
				   offsetof(MergeAppend, mergeplans));
			foreach(l, ((Append *) plan)->appendplans)
				plan_tree_walker((Plan *) lfirst(l), visitor, context);
			break;

		case T_BitmapAnd:
			foreach(l, ((BitmapAnd *) plan)->bitmapplans)
				plan_tree_walker((Plan *) lfirst(l), visitor, context);
			break;

		case T_BitmapOr:
			foreach(l, ((BitmapOr *) plan)->bitmapplans)
				plan_tree_walker((Plan *) lfirst(l), visitor, context);
			break;

		default:
			break;
	}

	plan_tree_walker(plan->lefttree, visitor, context);
	plan_tree_walker(plan->righttree, visitor, context);

	/* Apply visitor to the current node */
	visitor(plan, context);
}


/*
 * -------------------------------
 *  Walker for Query modification
 * -------------------------------
 */

/* Perform some transformations on Query tree */
void
pathman_transform_query(Query *parse, ParamListInfo params)
{
	transform_query_cxt context;

	/* Initialize context */
	memset((void *) &context, 0, sizeof(context));
	context.query_params = params;

	pathman_transform_query_walker((Node *) parse, (void *) &context);
}

/* Walker for pathman_transform_query() */
static bool
pathman_transform_query_walker(Node *node, void *context)
{
	if (node == NULL)
		return false;

	else if (IsA(node, SubLink))
	{
		transform_query_cxt	   *current_context = context,
								next_context;

		/* Initialize next context for bottom subqueries */
		next_context = *current_context;
		next_context.parent_sublink = (SubLink *) node;

		/* Handle expression subtree */
		return expression_tree_walker(node,
									  pathman_transform_query_walker,
									  (void *) &next_context);
	}

	else if (IsA(node, Query))
	{
		Query				   *query = (Query *) node;
		transform_query_cxt	   *current_context = context,
								next_context;

		/* Initialize next context for bottom subqueries */
		next_context = *current_context;
		switch (query->commandType)
		{
			TRANSFORM_CONTEXT_SWITCH_SET(&next_context, SELECT);
			TRANSFORM_CONTEXT_SWITCH_SET(&next_context, INSERT);
			TRANSFORM_CONTEXT_SWITCH_SET(&next_context, UPDATE);
			TRANSFORM_CONTEXT_SWITCH_SET(&next_context, DELETE);

			default:
				break;
		}

		/* Assign Query a 'queryId' */
		assign_query_id(query);

		/* Apply Query tree modifiers */
		rowmark_add_tableoids(query);
		disable_standard_inheritance(query, current_context);
		handle_modification_query(query, current_context);

		/* Handle Query node */
		return query_tree_walker(query,
								 pathman_transform_query_walker,
								 (void *) &next_context,
								 0);
	}

	/* Handle expression subtree */
	return expression_tree_walker(node,
								  pathman_transform_query_walker,
								  context);
}


/*
 * ----------------------
 *  Query tree modifiers
 * ----------------------
 */

/* Disable standard inheritance if table is partitioned by pg_pathman */
static void
disable_standard_inheritance(Query *parse, transform_query_cxt *context)
{
	ListCell   *lc;
	Index		current_rti; /* current range table entry index */

#ifdef LEGACY_ROWMARKS_95
	/* Don't process non-SELECT queries */
	if (parse->commandType != CMD_SELECT)
		return;

	/* Don't process queries under UPDATE or DELETE (except for CTEs) */
	if ((TRANSFORM_CONTEXT_HAS_PARENT(context, UPDATE) ||
		 TRANSFORM_CONTEXT_HAS_PARENT(context, DELETE)) &&
			(context->parent_sublink &&
			 context->parent_sublink->subselect == (Node *) parse &&
			 context->parent_sublink->subLinkType != CTE_SUBLINK))
		return;
#endif

	/* Walk through RangeTblEntries list */
	current_rti = 0;
	foreach (lc, parse->rtable)
	{
		RangeTblEntry *rte = (RangeTblEntry *) lfirst(lc);

		current_rti++; /* increment RTE index */
		Assert(current_rti != 0);

		/* Process only non-result base relations */
		if (rte->rtekind != RTE_RELATION ||
			rte->relkind != RELKIND_RELATION ||
			parse->resultRelation == current_rti) /* is it a result relation? */
			continue;

		/* Table may be partitioned */
		if (rte->inh)
		{
			const PartRelationInfo *prel;

			/* Proceed if table is partitioned by pg_pathman */
			if ((prel = get_pathman_relation_info(rte->relid)) != NULL)
			{
				/*
				 * HACK: unset the 'inh' flag to disable standard
				 * planning. We'll set it again later.
				 */
				rte->inh = false;

				/* Try marking it using PARENTHOOD_ALLOWED */
				assign_rel_parenthood_status(parse->queryId, rte,
											 PARENTHOOD_ALLOWED);
			}
		}
		/* Else try marking it using PARENTHOOD_DISALLOWED */
		else assign_rel_parenthood_status(parse->queryId, rte,
										  PARENTHOOD_DISALLOWED);
	}
}

/* Checks if query affects only one partition */
static void
handle_modification_query(Query *parse, transform_query_cxt *context)
{
	RangeTblEntry		   *rte;
<<<<<<< HEAD
	Expr				   *quals;
	Index					result_rel;
	Oid						child;
	FindPartitionResult		fp_result;
=======
	WrapperNode			   *wrap;
	Expr				   *expr;
	WalkerContext			wcxt;
	Index					result_rel;
	int						num_selected;
	ParamListInfo			params;
>>>>>>> 46dd07b4

	/* Fetch index of result relation */
	result_rel = parse->resultRelation;

	/* Exit if it's not a DELETE or UPDATE query */
	if (result_rel == 0 || (parse->commandType != CMD_UPDATE &&
							parse->commandType != CMD_DELETE))
		return;

	rte = rt_fetch(result_rel, parse->rtable);

	/* Exit if it's DELETE FROM ONLY table */
	if (!rte->inh) return;

	quals = (Expr *) eval_const_expressions(NULL, parse->jointree->quals);

	params = context->query_params;

	/* Check if we can replace PARAMs with CONSTs */
	if (params && clause_contains_params((Node *) quals))
		quals = (Expr *) eval_extern_params_mutator((Node *) quals, params);

	/* Parse syntax tree and extract deepest partition */
	fp_result = find_deepest_partition(rte->relid, result_rel, quals, &child);

<<<<<<< HEAD
	/*
	 * If only one partition is affected,
	 * substitute parent table with partition.
	 */
	if (fp_result == FP_FOUND)
=======
	/* Parse syntax tree and extract partition ranges */
	InitWalkerContext(&wcxt, prel_expr, prel, NULL);
	wrap = walk_expr_tree(expr, &wcxt);

	ranges = irange_list_intersection(ranges, wrap->rangeset);
	num_selected = irange_list_length(ranges);

	/* Special case #1: only one partition is affected */
	if (num_selected == 1)
>>>>>>> 46dd07b4
	{
		Relation	child_rel,
					parent_rel;

		void	   *tuple_map; /* we don't need the map itself */

		LOCKMODE	lockmode = RowExclusiveLock; /* UPDATE | DELETE */

		HeapTuple	syscache_htup;
		char		child_relkind;
		Oid			parent = rte->relid;

		/* Lock 'child' table */
		LockRelationOid(child, lockmode);

		/* Make sure that 'child' exists */
		syscache_htup = SearchSysCache1(RELOID, ObjectIdGetDatum(child));
		if (HeapTupleIsValid(syscache_htup))
		{
			Form_pg_class reltup = (Form_pg_class) GETSTRUCT(syscache_htup);

			/* Fetch child's relkind and free cache entry */
			child_relkind = reltup->relkind;
			ReleaseSysCache(syscache_htup);
		}
		else
		{
			UnlockRelationOid(child, lockmode);
			return; /* nothing to do here */
		}

		/* Both tables are already locked */
		child_rel = heap_open(child, NoLock);
		parent_rel = heap_open(parent, NoLock);

		/* Build a conversion map (may be trivial, i.e. NULL) */
		tuple_map = build_part_tuple_map(parent_rel, child_rel);
		if (tuple_map)
			free_conversion_map((TupleConversionMap *) tuple_map);

		/* Close relations (should remain locked, though) */
		heap_close(child_rel, NoLock);
		heap_close(parent_rel, NoLock);

		/* Exit if tuple map was NOT trivial */
		if (tuple_map) /* just checking the pointer! */
			return;

		/* Update RTE's relid and relkind (for FDW) */
		rte->relid = child;
		rte->relkind = child_relkind;

		/* HACK: unset the 'inh' flag (no children) */
		rte->inh = false;
	}
}


/*
 * ----------------------------------------------------
 *  PartitionFilter and PartitionRouter -related stuff
 * ----------------------------------------------------
 */

/* Add PartitionFilter nodes to the plan tree */
void
add_partition_filters(List *rtable, Plan *plan)
{
	if (pg_pathman_enable_partition_filter)
		plan_tree_walker(plan, partition_filter_visitor, rtable);
}

/* Add PartitionRouter nodes to the plan tree */
void
add_partition_routers(List *rtable, Plan *plan)
{
	if (pg_pathman_enable_partition_router)
		plan_tree_walker(plan, partition_router_visitor, rtable);
}

/*
 * Add PartitionFilters to ModifyTable node's children.
 *
 * 'context' should point to the PlannedStmt->rtable.
 */
static void
partition_filter_visitor(Plan *plan, void *context)
{
	List		   *rtable = (List *) context;
	ModifyTable	   *modify_table = (ModifyTable *) plan;
	ListCell	   *lc1,
				   *lc2,
				   *lc3;

	/* Skip if not ModifyTable with 'INSERT' command */
	if (!IsA(modify_table, ModifyTable) || modify_table->operation != CMD_INSERT)
		return;

	Assert(rtable && IsA(rtable, List));

	lc3 = list_head(modify_table->returningLists);
	forboth (lc1, modify_table->plans, lc2, modify_table->resultRelations)
	{
		Index					rindex = lfirst_int(lc2);
		Oid						relid = getrelid(rindex, rtable);
		const PartRelationInfo *prel = get_pathman_relation_info(relid);

		/* Check that table is partitioned */
		if (prel)
		{
			List *returning_list = NIL;

			/* Extract returning list if possible */
			if (lc3)
			{
				returning_list = lfirst(lc3);
				lc3 = lnext(lc3);
			}

			lfirst(lc1) = make_partition_filter((Plan *) lfirst(lc1), relid,
												modify_table->nominalRelation,
												modify_table->onConflictAction,
												returning_list,
												CMD_INSERT);
		}
	}
}

/*
 * Add PartitionRouter to ModifyTable node's children.
 *
 * 'context' should point to the PlannedStmt->rtable.
 */
static void
partition_router_visitor(Plan *plan, void *context)
{
	List			*rtable = (List *) context;
	ModifyTable		*modify_table = (ModifyTable *) plan;
	ListCell		*lc1,
					*lc2,
					*lc3;

	/* Skip if not ModifyTable with 'UPDATE' command */
	if (!IsA(modify_table, ModifyTable) || modify_table->operation != CMD_UPDATE)
		return;

	Assert(rtable && IsA(rtable, List));

	if (modifytable_contains_fdw(rtable, modify_table))
	{
		ereport(NOTICE,
				(errcode(ERRCODE_STATEMENT_TOO_COMPLEX),
				 errmsg("discovered mix of local and foreign tables, "
						UPDATE_NODE_NAME " will be disabled")));
		return;
	}

	lc3 = list_head(modify_table->returningLists);
	forboth (lc1, modify_table->plans, lc2, modify_table->resultRelations)
	{
		Index					rindex = lfirst_int(lc2);
		Oid						tmp_relid,
								relid = getrelid(rindex, rtable);
		const PartRelationInfo *prel;

		/* Find topmost parent */
		while ((tmp_relid = get_parent_of_partition(relid, NULL)) != InvalidOid)
			relid = tmp_relid;

		/* Check that table is partitioned */
		prel = get_pathman_relation_info(relid);

		if (prel)
		{
			List *returning_list = NIL;

			/* Extract returning list if possible */
			if (lc3)
			{
				returning_list = lfirst(lc3);
				lc3 = lnext(lc3);
			}

			lfirst(lc1) = make_partition_router((Plan *) lfirst(lc1), relid,
												modify_table->nominalRelation,
												returning_list);
		}
	}
}


/*
 * -----------------------------------------------
 *  Parenthood safety checks (SELECT * FROM ONLY)
 * -----------------------------------------------
 */

/* Set parenthood status (per query level) */
void
assign_rel_parenthood_status(uint32 query_id,
							 RangeTblEntry *rte,
							 rel_parenthood_status new_status)
{

	List *old_relation_tag;

	old_relation_tag = rte_attach_tag(query_id, rte,
									  make_rte_tag_int(PARENTHOOD_TAG,
													   new_status));

	/* We already have a PARENTHOOD_TAG, examine it's value */
	if (old_relation_tag &&
		tag_extract_parenthood_status(old_relation_tag) != new_status)
	{
		elog(ERROR,
			 "it is prohibited to apply ONLY modifier to partitioned "
			 "tables which have already been mentioned without ONLY");
	}
}

/* Get parenthood status (per query level) */
rel_parenthood_status
get_rel_parenthood_status(uint32 query_id, RangeTblEntry *rte)
{
	List *relation_tag;

	relation_tag = rte_fetch_tag(query_id, rte, PARENTHOOD_TAG);
	if (relation_tag)
		return tag_extract_parenthood_status(relation_tag);

	/* Not found, return stub value */
	return PARENTHOOD_NOT_SET;
}

static rel_parenthood_status
tag_extract_parenthood_status(List *relation_tag)
{
	const Value			   *value;
	rel_parenthood_status	status;

	rte_deconstruct_tag(relation_tag, NULL, &value);
	Assert(value && IsA(value, Integer));

	status = (rel_parenthood_status) intVal(value);
	Assert(status >= PARENTHOOD_NOT_SET &&
		   status <= PARENTHOOD_ALLOWED);

	return status;
}


/*
 * --------------------------
 *  Various helper functions
 * --------------------------
 */

/* Does ModifyTable node contain any FDWs? */
static bool
modifytable_contains_fdw(List *rtable, ModifyTable *node)
{
	ListCell	*lc;

	foreach(lc, node->resultRelations)
	{
		Index			 rti = lfirst_int(lc);
		RangeTblEntry	*rte = rt_fetch(rti, rtable);

		if (rte->relkind == RELKIND_FOREIGN_TABLE)
			return true;
	}

	return false;
}

/*
 * Find a single deepest subpartition.
 * Return InvalidOid if that's impossible.
 */
static FindPartitionResult
find_deepest_partition(Oid relid, Index idx, Expr *quals, Oid *partition)
{
	const PartRelationInfo *prel;
	Node				   *prel_expr;
	WalkerContext			context;
	List				   *ranges;
	WrapperNode			   *wrap;

	prel = get_pathman_relation_info(relid);

	/* Exit if it's not partitioned */
	if (!prel)
		return FP_PLAIN_TABLE;

	/* Exit if we must include parent */
	if (prel->enable_parent)
		return FP_NON_SINGULAR_RESULT;

	/* Exit if there's no quals (no use) */
	if (!quals)
		return FP_NON_SINGULAR_RESULT;

	/* Prepare partitioning expression */
	prel_expr = PrelExpressionForRelid(prel, idx);

	ranges = list_make1_irange_full(prel, IR_COMPLETE);

	/* Parse syntax tree and extract partition ranges */
	InitWalkerContext(&context, prel_expr, prel, NULL);
	wrap = walk_expr_tree(quals, &context);
	ranges = irange_list_intersection(ranges, wrap->rangeset);

	if (irange_list_length(ranges) == 1)
	{
		IndexRange irange = linitial_irange(ranges);

		if (irange_lower(irange) == irange_upper(irange))
		{
			Oid		   *children	= PrelGetChildrenArray(prel),
						child		= children[irange_lower(irange)],
						subpartition;
			FindPartitionResult result;

			/* Try to go deeper and see if there is subpartition */
			result = find_deepest_partition(child,
											idx,
											quals,
											&subpartition);
			switch(result)
			{
				case FP_FOUND:
					*partition = subpartition;
					return FP_FOUND;

				case FP_PLAIN_TABLE:
					*partition = child;
					return FP_FOUND;

				case FP_NON_SINGULAR_RESULT:
					return FP_NON_SINGULAR_RESULT;
			}
		}
	}

	return FP_NON_SINGULAR_RESULT;
}

/* Replace extern param nodes with consts */
static Node *
eval_extern_params_mutator(Node *node, ParamListInfo params)
{
	if (node == NULL)
		return NULL;

	if (IsA(node, Param))
	{
		Param *param = (Param *) node;

		Assert(params);

		/* Look to see if we've been given a value for this Param */
		if (param->paramkind == PARAM_EXTERN &&
			param->paramid > 0 &&
			param->paramid <= params->numParams)
		{
			ParamExternData *prm = &params->params[param->paramid - 1];

			if (OidIsValid(prm->ptype))
			{
				/* OK to substitute parameter value? */
				if (prm->pflags & PARAM_FLAG_CONST)
				{
					/*
					 * Return a Const representing the param value.
					 * Must copy pass-by-ref datatypes, since the
					 * Param might be in a memory context
					 * shorter-lived than our output plan should be.
					 */
					int16		typLen;
					bool		typByVal;
					Datum		pval;

					Assert(prm->ptype == param->paramtype);
					get_typlenbyval(param->paramtype,
									&typLen, &typByVal);
					if (prm->isnull || typByVal)
						pval = prm->value;
					else
						pval = datumCopy(prm->value, typByVal, typLen);
					return (Node *) makeConst(param->paramtype,
											  param->paramtypmod,
											  param->paramcollid,
											  (int) typLen,
											  pval,
											  prm->isnull,
											  typByVal);
				}
			}
		}
	}

	return expression_tree_mutator(node, eval_extern_params_mutator,
								   (void *) params);
}<|MERGE_RESOLUTION|>--- conflicted
+++ resolved
@@ -351,19 +351,11 @@
 handle_modification_query(Query *parse, transform_query_cxt *context)
 {
 	RangeTblEntry		   *rte;
-<<<<<<< HEAD
 	Expr				   *quals;
 	Index					result_rel;
 	Oid						child;
 	FindPartitionResult		fp_result;
-=======
-	WrapperNode			   *wrap;
-	Expr				   *expr;
-	WalkerContext			wcxt;
-	Index					result_rel;
-	int						num_selected;
 	ParamListInfo			params;
->>>>>>> 46dd07b4
 
 	/* Fetch index of result relation */
 	result_rel = parse->resultRelation;
@@ -389,23 +381,11 @@
 	/* Parse syntax tree and extract deepest partition */
 	fp_result = find_deepest_partition(rte->relid, result_rel, quals, &child);
 
-<<<<<<< HEAD
 	/*
 	 * If only one partition is affected,
 	 * substitute parent table with partition.
 	 */
 	if (fp_result == FP_FOUND)
-=======
-	/* Parse syntax tree and extract partition ranges */
-	InitWalkerContext(&wcxt, prel_expr, prel, NULL);
-	wrap = walk_expr_tree(expr, &wcxt);
-
-	ranges = irange_list_intersection(ranges, wrap->rangeset);
-	num_selected = irange_list_length(ranges);
-
-	/* Special case #1: only one partition is affected */
-	if (num_selected == 1)
->>>>>>> 46dd07b4
 	{
 		Relation	child_rel,
 					parent_rel;
