/* ------------------------------------------------------------------------
 *
 * planner_tree_modification.c
 *		Functions for query- and plan- tree modification
 *
 * Copyright (c) 2016, Postgres Professional
 * Portions Copyright (c) 1996-2016, PostgreSQL Global Development Group
 * Portions Copyright (c) 1994, Regents of the University of California
 *
 * ------------------------------------------------------------------------
 */

#include "compat/rowmarks_fix.h"

#include "partition_filter.h"
#include "partition_router.h"
#include "planner_tree_modification.h"
#include "relation_info.h"
#include "rewrite/rewriteManip.h"

#include "access/htup_details.h"
#include "foreign/fdwapi.h"
#include "miscadmin.h"
#include "optimizer/clauses.h"
#include "storage/lmgr.h"
#include "utils/syscache.h"


/*
 * Drop conflicting macros for the sake of TRANSFORM_CONTEXT_FIELD(...).
 * For instance, Windows.h contains a nasty "#define DELETE".
 */
#ifdef SELECT
#undef SELECT
#endif

#ifdef INSERT
#undef INSERT
#endif

#ifdef UPDATE
#undef UPDATE
#endif

#ifdef DELETE
#undef DELETE
#endif


/* for assign_rel_parenthood_status() */
#define PARENTHOOD_TAG CppAsString(PARENTHOOD)

/* Build transform_query_cxt field name */
#define TRANSFORM_CONTEXT_FIELD(command_type) \
	has_parent_##command_type##_query

/* Check that transform_query_cxt field is TRUE */
#define TRANSFORM_CONTEXT_HAS_PARENT(context, command_type) \
	( (context)->TRANSFORM_CONTEXT_FIELD(command_type) )

/* Used in switch(CmdType) statements */
#define TRANSFORM_CONTEXT_SWITCH_SET(context, command_type) \
	case CMD_##command_type: \
		(context)->TRANSFORM_CONTEXT_FIELD(command_type) = true; \
		break; \

#define TRANSFORM_CONTEXT_QUERY_IS_CTE_CTE(context, query) \
	( (context)->parent_cte && \
	  (context)->parent_cte->ctequery == (Node *) (query) )

#define TRANSFORM_CONTEXT_QUERY_IS_CTE_SL(context, query) \
	( (context)->parent_sublink && \
	  (context)->parent_sublink->subselect == (Node *) (query) && \
	  (context)->parent_sublink->subLinkType == CTE_SUBLINK )

/* Check if 'query' is CTE according to 'context' */
#define TRANSFORM_CONTEXT_QUERY_IS_CTE(context, query) \
	( TRANSFORM_CONTEXT_QUERY_IS_CTE_CTE((context), (query)) || \
	  TRANSFORM_CONTEXT_QUERY_IS_CTE_SL ((context), (query)) )

typedef struct
{
	/* Do we have a parent CmdType query? */
	bool				TRANSFORM_CONTEXT_FIELD(SELECT),
						TRANSFORM_CONTEXT_FIELD(INSERT),
						TRANSFORM_CONTEXT_FIELD(UPDATE),
						TRANSFORM_CONTEXT_FIELD(DELETE);

	/* Parameters for handle_modification_query() */
	ParamListInfo		query_params;

	/* SubLink that might contain an examined query */
	SubLink			   *parent_sublink;

	/* CommonTableExpr that might contain an examined query */
	CommonTableExpr	   *parent_cte;
} transform_query_cxt;

typedef struct
{
	Index	child_varno;
	Oid		parent_relid,
			parent_reltype,
			child_reltype;
	List   *translated_vars;
} adjust_appendrel_varnos_cxt;

static bool pathman_transform_query_walker(Node *node, void *context);

static void disable_standard_inheritance(Query *parse, transform_query_cxt *context);
static void handle_modification_query(Query *parse, transform_query_cxt *context);

static void partition_filter_visitor(Plan *plan, void *context);
static void partition_router_visitor(Plan *plan, void *context);

static Oid find_deepest_partition(Oid relid, Index rti, Expr *quals);
static Node *eval_extern_params_mutator(Node *node, ParamListInfo params);
<<<<<<< HEAD
static bool modifytable_contains_fdw(List *rtable, ModifyTable *node);
=======
static Node *adjust_appendrel_varnos(Node *node, adjust_appendrel_varnos_cxt *context);
static bool inh_translation_list_is_trivial(List *translated_vars);
>>>>>>> 79a1b89c


/*
 * HACK: We have to mark each Query with a unique
 * id in order to recognize them properly.
 */
#define QUERY_ID_INITIAL 0
static uint32 latest_query_id = QUERY_ID_INITIAL;


void
assign_query_id(Query *query)
{
	uint32	prev_id = latest_query_id++;

	if (prev_id > latest_query_id)
		elog(WARNING, "assign_query_id(): queryId overflow");

	query->queryId = latest_query_id;
}

void
reset_query_id_generator(void)
{
	latest_query_id = QUERY_ID_INITIAL;
}


/*
 * Basic plan tree walker.
 *
 * 'visitor' is applied right before return.
 */
void
plan_tree_walker(Plan *plan,
				 void (*visitor) (Plan *plan, void *context),
				 void *context)
{
	ListCell   *l;

	if (plan == NULL)
		return;

	check_stack_depth();

	/* Plan-type-specific fixes */
	switch (nodeTag(plan))
	{
		case T_SubqueryScan:
			plan_tree_walker(((SubqueryScan *) plan)->subplan, visitor, context);
			break;

		case T_CustomScan:
			foreach(l, ((CustomScan *) plan)->custom_plans)
				plan_tree_walker((Plan *) lfirst(l), visitor, context);
			break;

		case T_ModifyTable:
			foreach (l, ((ModifyTable *) plan)->plans)
				plan_tree_walker((Plan *) lfirst(l), visitor, context);
			break;

		case T_Append:
			foreach(l, ((Append *) plan)->appendplans)
				plan_tree_walker((Plan *) lfirst(l), visitor, context);
			break;

		case T_MergeAppend:
			foreach(l, ((MergeAppend *) plan)->mergeplans)
				plan_tree_walker((Plan *) lfirst(l), visitor, context);
			break;

		case T_BitmapAnd:
			foreach(l, ((BitmapAnd *) plan)->bitmapplans)
				plan_tree_walker((Plan *) lfirst(l), visitor, context);
			break;

		case T_BitmapOr:
			foreach(l, ((BitmapOr *) plan)->bitmapplans)
				plan_tree_walker((Plan *) lfirst(l), visitor, context);
			break;

		default:
			break;
	}

	plan_tree_walker(plan->lefttree, visitor, context);
	plan_tree_walker(plan->righttree, visitor, context);

	/* Apply visitor to the current node */
	visitor(plan, context);
}


/*
 * -------------------------------
 *  Walker for Query modification
 * -------------------------------
 */

/* Perform some transformations on Query tree */
void
pathman_transform_query(Query *parse, ParamListInfo params)
{
	transform_query_cxt context;

	/* Initialize context */
	memset((void *) &context, 0, sizeof(context));
	context.query_params = params;

	pathman_transform_query_walker((Node *) parse, (void *) &context);
}

/* Walker for pathman_transform_query() */
static bool
pathman_transform_query_walker(Node *node, void *context)
{
	if (node == NULL)
		return false;

	else if (IsA(node, SubLink) || IsA(node, CommonTableExpr))
	{
		transform_query_cxt	   *current_context = context,
								next_context;

		/* Initialize next context for bottom subqueries */
		next_context = *current_context;

		if (IsA(node, SubLink))
		{
			next_context.parent_sublink = (SubLink *) node;
			next_context.parent_cte = NULL;
		}
		else
		{
			next_context.parent_sublink = NULL;
			next_context.parent_cte = (CommonTableExpr *) node;
		}

		/* Handle expression subtree */
		return expression_tree_walker(node,
									  pathman_transform_query_walker,
									  (void *) &next_context);
	}

	else if (IsA(node, Query))
	{
		Query				   *query = (Query *) node;
		transform_query_cxt	   *current_context = context,
								next_context;

		/* Initialize next context for bottom subqueries */
		next_context = *current_context;
		switch (query->commandType)
		{
			TRANSFORM_CONTEXT_SWITCH_SET(&next_context, SELECT);
			TRANSFORM_CONTEXT_SWITCH_SET(&next_context, INSERT);
			TRANSFORM_CONTEXT_SWITCH_SET(&next_context, UPDATE);
			TRANSFORM_CONTEXT_SWITCH_SET(&next_context, DELETE);

			default:
				break;
		}
		next_context.parent_sublink	= NULL;
		next_context.parent_cte		= NULL;

		/* Assign Query a 'queryId' */
		assign_query_id(query);

		/* Apply Query tree modifiers */
		disable_standard_inheritance(query, current_context);
		handle_modification_query(query, current_context);

		/* Handle Query node */
		return query_tree_walker(query,
								 pathman_transform_query_walker,
								 (void *) &next_context,
								 0);
	}

	/* Handle expression subtree */
	return expression_tree_walker(node,
								  pathman_transform_query_walker,
								  context);
}


/*
 * ----------------------
 *  Query tree modifiers
 * ----------------------
 */

/* Disable standard inheritance if table is partitioned by pg_pathman */
static void
disable_standard_inheritance(Query *parse, transform_query_cxt *context)
{
	ListCell   *lc;
	Index		current_rti; /* current range table entry index */

#ifdef LEGACY_ROWMARKS_95
	/* Don't process non-SELECT queries */
	if (parse->commandType != CMD_SELECT)
		return;

	/* Don't process queries under UPDATE or DELETE (except for CTEs) */
	if ((TRANSFORM_CONTEXT_HAS_PARENT(context, UPDATE) ||
		 TRANSFORM_CONTEXT_HAS_PARENT(context, DELETE)) &&
			!TRANSFORM_CONTEXT_QUERY_IS_CTE(context, parse))
		return;
#endif

	/* Walk through RangeTblEntries list */
	current_rti = 0;
	foreach (lc, parse->rtable)
	{
		RangeTblEntry *rte = (RangeTblEntry *) lfirst(lc);

		current_rti++; /* increment RTE index */
		Assert(current_rti != 0);

		/* Process only non-result base relations */
		if (rte->rtekind != RTE_RELATION ||
			rte->relkind != RELKIND_RELATION ||
			parse->resultRelation == current_rti) /* is it a result relation? */
			continue;

		/* Table may be partitioned */
		if (rte->inh)
		{
#ifdef LEGACY_ROWMARKS_95
			/* Don't process queries with RowMarks on 9.5 */
			if (get_parse_rowmark(parse, current_rti))
				continue;
#endif

			/* Proceed if table is partitioned by pg_pathman */
			if (has_pathman_relation_info(rte->relid))
			{
				/* HACK: unset the 'inh' flag to disable standard planning */
				rte->inh = false;

				/* Try marking it using PARENTHOOD_ALLOWED */
				assign_rel_parenthood_status(rte, PARENTHOOD_ALLOWED);
			}
		}
		/* Else try marking it using PARENTHOOD_DISALLOWED */
		else assign_rel_parenthood_status(rte, PARENTHOOD_DISALLOWED);
	}
}

/* Checks if query affects only one partition */
static void
handle_modification_query(Query *parse, transform_query_cxt *context)
{
<<<<<<< HEAD
	RangeTblEntry  *rte;
	Expr		   *quals;
	Oid				child;
	Index			result_rel = parse->resultRelation;
	ParamListInfo	params = context->query_params;

	/* Exit if it's not a DELETE or UPDATE query */
	if (result_rel == 0 || (parse->commandType != CMD_UPDATE &&
							parse->commandType != CMD_DELETE))
=======
	const PartRelationInfo *prel;
	Node				   *prel_expr;
	List				   *ranges;
	RangeTblEntry		   *rte;
	WrapperNode			   *wrap;
	Expr				   *expr;
	WalkerContext			wcxt;
	Index					result_rti;
	int						num_selected;
	ParamListInfo			params;

	/* Fetch index of result relation */
	result_rti = parse->resultRelation;

	/* Exit if it's not a DELETE or UPDATE query */
	if (result_rti == 0 ||
			(parse->commandType != CMD_UPDATE &&
			 parse->commandType != CMD_DELETE))
>>>>>>> 79a1b89c
		return;

	rte = rt_fetch(result_rti, parse->rtable);

<<<<<<< HEAD
	/* Exit if it's DELETE FROM ONLY table */
	if (!rte->inh)
		return;
=======
	/* Exit if it's ONLY table */
	if (!rte->inh) return;

	prel = get_pathman_relation_info(rte->relid);

	/* Exit if it's not partitioned */
	if (!prel) return;

	/* Exit if we must include parent */
	if (prel->enable_parent) return;

	/* Parse syntax tree and extract partition ranges */
	ranges = list_make1_irange_full(prel, IR_COMPLETE);
	expr = (Expr *) eval_const_expressions(NULL, parse->jointree->quals);

	/* Exit if there's no expr (no use) */
	if (!expr) return;
>>>>>>> 79a1b89c

	quals = (Expr *) eval_const_expressions(NULL, parse->jointree->quals);

	/* Check if we can replace PARAMs with CONSTs */
<<<<<<< HEAD
	if (params && clause_contains_params((Node *) quals))
		quals = (Expr *) eval_extern_params_mutator((Node *) quals, params);
=======
	if (params && clause_contains_params((Node *) expr))
		expr = (Expr *) eval_extern_params_mutator((Node *) expr, params);

	/* Prepare partitioning expression */
	prel_expr = PrelExpressionForRelid(prel, result_rti);
>>>>>>> 79a1b89c

	/* Parse syntax tree and extract deepest partition if possible */
	child = find_deepest_partition(rte->relid, result_rel, quals);

	/* Substitute parent table with partition */
	if (OidIsValid(child))
	{
		Relation	child_rel,
					parent_rel;

		void	   *tuple_map; /* we don't need the map itself */

		LOCKMODE	lockmode = RowExclusiveLock; /* UPDATE | DELETE */

<<<<<<< HEAD
		HeapTuple	syscache_htup;
		char		child_relkind;
		Oid			parent = rte->relid;

		/* Lock 'child' table */
		LockRelationOid(child, lockmode);

		/* Make sure that 'child' exists */
		syscache_htup = SearchSysCache1(RELOID, ObjectIdGetDatum(child));
		if (HeapTupleIsValid(syscache_htup))
		{
			Form_pg_class reltup = (Form_pg_class) GETSTRUCT(syscache_htup);

			/* Fetch child's relkind and free cache entry */
			child_relkind = reltup->relkind;
			ReleaseSysCache(syscache_htup);
		}
		else
		{
			UnlockRelationOid(child, lockmode);
			return; /* nothing to do here */
		}

		/* Both tables are already locked */
		child_rel  = heap_open(child,  NoLock);
		parent_rel = heap_open(parent, NoLock);

		/* Build a conversion map (may be trivial, i.e. NULL) */
		tuple_map = build_part_tuple_map(parent_rel, child_rel);
		if (tuple_map)
			free_conversion_map((TupleConversionMap *) tuple_map);

		/* Close relations (should remain locked, though) */
		heap_close(child_rel,  NoLock);
		heap_close(parent_rel, NoLock);

		/* Exit if tuple map WAS NOT trivial */
		if (tuple_map)
			return;

		/* Update RTE's relid and relkind (for FDW) */
		rte->relid   = child;
		rte->relkind = child_relkind;
=======
			LOCKMODE	lockmode = RowExclusiveLock; /* UPDATE | DELETE */

			HeapTuple	syscache_htup;
			char		child_relkind;

			List	   *translated_vars;
			adjust_appendrel_varnos_cxt aav_cxt;

			/* Lock 'child' table */
			LockRelationOid(child, lockmode);

			/* Make sure that 'child' exists */
			syscache_htup = SearchSysCache1(RELOID, ObjectIdGetDatum(child));
			if (HeapTupleIsValid(syscache_htup))
			{
				Form_pg_class reltup = (Form_pg_class) GETSTRUCT(syscache_htup);

				/* Fetch child's relkind and free cache entry */
				child_relkind = reltup->relkind;
				ReleaseSysCache(syscache_htup);
			}
			else
			{
				UnlockRelationOid(child, lockmode);
				return; /* nothing to do here */
			}

			/* Update RTE's relid and relkind (for FDW) */
			rte->relid = child;
			rte->relkind = child_relkind;

			/* HACK: unset the 'inh' flag (no children) */
			rte->inh = false;

			/* Both tables are already locked */
			child_rel = heap_open(child, NoLock);
			parent_rel = heap_open(parent, NoLock);

			make_inh_translation_list(parent_rel, child_rel, 0, &translated_vars);

			/* Perform some additional adjustments */
			if (!inh_translation_list_is_trivial(translated_vars))
			{
				/* Translate varnos for this child */
				aav_cxt.child_varno		= result_rti;
				aav_cxt.parent_relid	= parent;
				aav_cxt.parent_reltype	= RelationGetDescr(parent_rel)->tdtypeid;
				aav_cxt.child_reltype	= RelationGetDescr(child_rel)->tdtypeid;
				aav_cxt.translated_vars	= translated_vars;
				adjust_appendrel_varnos((Node *) parse, &aav_cxt);

				/* Translate column privileges for this child */
				rte->selectedCols = translate_col_privs(rte->selectedCols, translated_vars);
				rte->insertedCols = translate_col_privs(rte->insertedCols, translated_vars);
				rte->updatedCols = translate_col_privs(rte->updatedCols, translated_vars);
			}

			/* Close relations (should remain locked, though) */
			heap_close(child_rel, NoLock);
			heap_close(parent_rel, NoLock);
		}
	}
>>>>>>> 79a1b89c

		/* HACK: unset the 'inh' flag (no children) */
		rte->inh = false;
	}
}

/* Replace extern param nodes with consts */
static Node *
eval_extern_params_mutator(Node *node, ParamListInfo params)
{
	if (node == NULL)
		return NULL;

	if (IsA(node, Param))
	{
		Param *param = (Param *) node;

		Assert(params);

		/* Look to see if we've been given a value for this Param */
		if (param->paramkind == PARAM_EXTERN &&
			param->paramid > 0 &&
			param->paramid <= params->numParams)
		{
			ParamExternData *prm = &params->params[param->paramid - 1];

			if (OidIsValid(prm->ptype))
			{
				/* OK to substitute parameter value? */
				if (prm->pflags & PARAM_FLAG_CONST)
				{
					/*
					 * Return a Const representing the param value.
					 * Must copy pass-by-ref datatypes, since the
					 * Param might be in a memory context
					 * shorter-lived than our output plan should be.
					 */
					int16		typLen;
					bool		typByVal;
					Datum		pval;

					Assert(prm->ptype == param->paramtype);
					get_typlenbyval(param->paramtype,
									&typLen, &typByVal);
					if (prm->isnull || typByVal)
						pval = prm->value;
					else
						pval = datumCopy(prm->value, typByVal, typLen);
					return (Node *) makeConst(param->paramtype,
											  param->paramtypmod,
											  param->paramcollid,
											  (int) typLen,
											  pval,
											  prm->isnull,
											  typByVal);
				}
			}
		}
	}

	return expression_tree_mutator(node, eval_extern_params_mutator,
								   (void *) params);
}

/* Remap parent's attributes to child ones s*/
static Node *
adjust_appendrel_varnos(Node *node, adjust_appendrel_varnos_cxt *context)
{
	if (node == NULL)
		return NULL;

	if (IsA(node, Query))
	{
		Query	   *query = (Query *) node;
		ListCell   *lc;

		/* FIXME: we might need to reorder TargetEntries */
		foreach (lc, query->targetList)
		{
			TargetEntry *te = (TargetEntry *) lfirst(lc);
			Var			*child_var;

			if (te->resjunk)
				continue;

			if (te->resno > list_length(context->translated_vars))
				elog(ERROR, "attribute %d of relation \"%s\" does not exist",
					 te->resno, get_rel_name(context->parent_relid));

			child_var = list_nth(context->translated_vars, te->resno - 1);
			if (!child_var)
				elog(ERROR, "attribute %d of relation \"%s\" does not exist",
					 te->resno, get_rel_name(context->parent_relid));

			/* Transform attribute number */
			te->resno = child_var->varattno;
		}

		/* NOTE: we shouldn't copy top-level Query */
		return (Node *) query_tree_mutator((Query *) node,
										   adjust_appendrel_varnos,
										   context,
										   (QTW_IGNORE_RC_SUBQUERIES |
											QTW_DONT_COPY_QUERY));
	}

	if (IsA(node, Var))
	{
		Var *var = (Var *) node;

		/* See adjust_appendrel_attrs_mutator() */
		if (var->varno == context->child_varno)
		{
			if (var->varattno > 0)
			{
				Var *child_var;

				var = copyObject(var);

				if (var->varattno > list_length(context->translated_vars))
					elog(ERROR, "attribute %d of relation \"%s\" does not exist",
						 var->varattno, get_rel_name(context->parent_relid));

				child_var = list_nth(context->translated_vars, var->varattno - 1);
				if (!child_var)
					elog(ERROR, "attribute %d of relation \"%s\" does not exist",
						 var->varattno, get_rel_name(context->parent_relid));

				/* Transform attribute number */
				var->varattno = child_var->varattno;
			}
			else if (var->varattno == 0)
			{
				ConvertRowtypeExpr *r = makeNode(ConvertRowtypeExpr);

				Assert(var->vartype = context->parent_reltype);

				r->arg = (Expr *) var;
				r->resulttype = context->parent_reltype;
				r->convertformat = COERCE_IMPLICIT_CAST;
				r->location = -1;

				/* Make sure the Var node has the right type ID, too */
				var->vartype = context->child_reltype;

				return (Node *) r;
			}
		}

		return (Node *) var;
	}

	if (IsA(node, SubLink))
	{
		SubLink *sl = (SubLink *) node;

		/* Examine its expression */
		sl->testexpr = expression_tree_mutator(sl->testexpr,
											   adjust_appendrel_varnos,
											   context);
		return (Node *) sl;
	}

	return expression_tree_mutator(node,
								   adjust_appendrel_varnos,
								   context);
}

/* Check whether Var translation list is trivial (no shuffle) */
static bool
inh_translation_list_is_trivial(List *translated_vars)
{
	ListCell   *lc;
	AttrNumber	i = 1;

	foreach (lc, translated_vars)
	{
		Var *var = (Var *) lfirst(lc);

		if (var && var->varattno != i)
			return false;

		i++;
	}

	return true;
}

/*
 * ----------------------------------------------------
 *  PartitionFilter and PartitionRouter -related stuff
 * ----------------------------------------------------
 */

/* Add PartitionFilter nodes to the plan tree */
void
add_partition_filters(List *rtable, Plan *plan)
{
	if (pg_pathman_enable_partition_filter)
		plan_tree_walker(plan, partition_filter_visitor, rtable);
}

/* Add PartitionRouter nodes to the plan tree */
void
add_partition_routers(List *rtable, Plan *plan)
{
	if (pg_pathman_enable_partition_router)
		plan_tree_walker(plan, partition_router_visitor, rtable);
}

/*
 * Add PartitionFilters to ModifyTable node's children.
 *
 * 'context' should point to the PlannedStmt->rtable.
 */
static void
partition_filter_visitor(Plan *plan, void *context)
{
	List		   *rtable = (List *) context;
	ModifyTable	   *modify_table = (ModifyTable *) plan;
	ListCell	   *lc1,
				   *lc2,
				   *lc3;

	/* Skip if not ModifyTable with 'INSERT' command */
	if (!IsA(modify_table, ModifyTable) || modify_table->operation != CMD_INSERT)
		return;

	Assert(rtable && IsA(rtable, List));

	lc3 = list_head(modify_table->returningLists);
	forboth (lc1, modify_table->plans, lc2, modify_table->resultRelations)
	{
		Index	rindex = lfirst_int(lc2);
		Oid		relid = getrelid(rindex, rtable);

		/* Check that table is partitioned */
		if (has_pathman_relation_info(relid))
		{
			List *returning_list = NIL;

			/* Extract returning list if possible */
			if (lc3)
			{
				returning_list = lfirst(lc3);
				lc3 = lnext(lc3);
			}

			lfirst(lc1) = make_partition_filter((Plan *) lfirst(lc1), relid,
												modify_table->nominalRelation,
												modify_table->onConflictAction,
												returning_list,
												CMD_INSERT);
		}
	}
}

/*
 * Add PartitionRouter to ModifyTable node's children.
 *
 * 'context' should point to the PlannedStmt->rtable.
 */
static void
partition_router_visitor(Plan *plan, void *context)
{
	List			*rtable = (List *) context;
	ModifyTable		*modify_table = (ModifyTable *) plan;
	ListCell		*lc1,
					*lc2,
					*lc3;

	/* Skip if not ModifyTable with 'UPDATE' command */
	if (!IsA(modify_table, ModifyTable) || modify_table->operation != CMD_UPDATE)
		return;

	Assert(rtable && IsA(rtable, List));

	if (modifytable_contains_fdw(rtable, modify_table))
	{
		ereport(NOTICE,
				(errcode(ERRCODE_STATEMENT_TOO_COMPLEX),
				 errmsg("discovered mix of local and foreign tables, "
						UPDATE_NODE_NAME " will be disabled")));
		return;
	}

	lc3 = list_head(modify_table->returningLists);
	forboth (lc1, modify_table->plans, lc2, modify_table->resultRelations)
	{
		Index	rindex = lfirst_int(lc2);
		Oid		relid = getrelid(rindex, rtable),
				tmp_relid;

		/* Find topmost parent */
		while (OidIsValid(tmp_relid = get_parent_of_partition(relid)))
			relid = tmp_relid;

		/* Check that table is partitioned */
		if (has_pathman_relation_info(relid))
		{
			List *returning_list = NIL;

			/* Extract returning list if possible */
			if (lc3)
			{
				returning_list = lfirst(lc3);
				lc3 = lnext(lc3);
			}

			lfirst(lc1) = make_partition_router((Plan *) lfirst(lc1), relid,
												modify_table->nominalRelation,
												returning_list);
		}
	}
}


/*
 * -----------------------------------------------
 *  Parenthood safety checks (SELECT * FROM ONLY)
 * -----------------------------------------------
 */

#define RPS_STATUS_ASSIGNED		( (Index) 0x2 )
#define RPS_ENABLE_PARENT		( (Index) 0x1 )

/* Set parenthood status (per query level) */
void
assign_rel_parenthood_status(RangeTblEntry *rte,
							 rel_parenthood_status new_status)
{
	Assert(rte->rtekind != RTE_CTE);

	/* HACK: set relevant bits in RTE */
	rte->ctelevelsup |= RPS_STATUS_ASSIGNED;
	if (new_status == PARENTHOOD_ALLOWED)
		rte->ctelevelsup |= RPS_ENABLE_PARENT;
}

/* Get parenthood status (per query level) */
rel_parenthood_status
get_rel_parenthood_status(RangeTblEntry *rte)
{
	Assert(rte->rtekind != RTE_CTE);

	/* HACK: check relevant bits in RTE */
	if (rte->ctelevelsup & RPS_STATUS_ASSIGNED)
		return (rte->ctelevelsup & RPS_ENABLE_PARENT) ?
					PARENTHOOD_ALLOWED :
					PARENTHOOD_DISALLOWED;

	/* Not found, return stub value */
	return PARENTHOOD_NOT_SET;
}


<<<<<<< HEAD
/*
 * --------------------------
 *  Various helper functions
 * --------------------------
 */

/* Does ModifyTable node contain any FDWs? */
static bool
modifytable_contains_fdw(List *rtable, ModifyTable *node)
{
	ListCell	*lc;

	foreach(lc, node->resultRelations)
	{
		Index			 rti = lfirst_int(lc);
		RangeTblEntry	*rte = rt_fetch(rti, rtable);

		if (rte->relkind == RELKIND_FOREIGN_TABLE)
			return true;
	}

	return false;
}

/*
 * Find a single deepest subpartition using quals.
 * Return InvalidOid if it's not possible.
 */
static Oid
find_deepest_partition(Oid relid, Index rti, Expr *quals)
{
	PartRelationInfo   *prel;
	Oid					result = InvalidOid;

	/* Exit if there's no quals (no use) */
	if (!quals)
		return result;

	/* Try pruning if table is partitioned */
	if ((prel = get_pathman_relation_info(relid)) != NULL)
	{
		Node		   *prel_expr;
		WalkerContext	context;
		List		   *ranges;
		WrapperNode	   *wrap;

		/* Prepare partitioning expression */
		prel_expr = PrelExpressionForRelid(prel, rti);

		/* First we select all available partitions... */
		ranges = list_make1_irange_full(prel, IR_COMPLETE);

		/* Parse syntax tree and extract partition ranges */
		InitWalkerContext(&context, prel_expr, prel, NULL);
		wrap = walk_expr_tree(quals, &context);
		ranges = irange_list_intersection(ranges, wrap->rangeset);

		switch (irange_list_length(ranges))
		{
			/* Scan only parent (don't do constraint elimination) */
			case 0:
				result = relid;
				break;

			/* Handle the remaining partition */
			case 1:
				if (!prel->enable_parent)
				{
					IndexRange	irange = linitial_irange(ranges);
					Oid		   *children = PrelGetChildrenArray(prel),
								child = children[irange_lower(irange)];

					/* Try to go deeper and see if there are subpartitions */
					result = find_deepest_partition(child, rti, quals);
				}
				break;

			default:
				break;
		}

		/* Don't forget to close 'prel'! */
		close_pathman_relation_info(prel);
	}
	/* Otherwise, return this table */
	else result = relid;

	return result;
}

/* Replace extern param nodes with consts */
static Node *
eval_extern_params_mutator(Node *node, ParamListInfo params)
{
	if (node == NULL)
		return NULL;

	if (IsA(node, Param))
	{
		Param *param = (Param *) node;

		Assert(params);

		/* Look to see if we've been given a value for this Param */
		if (param->paramkind == PARAM_EXTERN &&
			param->paramid > 0 &&
			param->paramid <= params->numParams)
		{
			ParamExternData *prm = &params->params[param->paramid - 1];

			if (OidIsValid(prm->ptype))
			{
				/* OK to substitute parameter value? */
				if (prm->pflags & PARAM_FLAG_CONST)
				{
					/*
					 * Return a Const representing the param value.
					 * Must copy pass-by-ref datatypes, since the
					 * Param might be in a memory context
					 * shorter-lived than our output plan should be.
					 */
					int16		typLen;
					bool		typByVal;
					Datum		pval;

					Assert(prm->ptype == param->paramtype);
					get_typlenbyval(param->paramtype,
									&typLen, &typByVal);
					if (prm->isnull || typByVal)
						pval = prm->value;
					else
						pval = datumCopy(prm->value, typByVal, typLen);
					return (Node *) makeConst(param->paramtype,
											  param->paramtypmod,
											  param->paramcollid,
											  (int) typLen,
											  pval,
											  prm->isnull,
											  typByVal);
				}
			}
		}
	}

	return expression_tree_mutator(node, eval_extern_params_mutator,
								   (void *) params);
}


=======
>>>>>>> 79a1b89c
/*
 * -----------------------------------------------
 *  Count number of times we've visited planner()
 * -----------------------------------------------
 */

static int32 planner_calls = 0;

void
incr_planner_calls_count(void)
{
	Assert(planner_calls < PG_INT32_MAX);

	planner_calls++;
}

void
decr_planner_calls_count(void)
{
	Assert(planner_calls > 0);

	planner_calls--;
}

int32
get_planner_calls_count(void)
{
	return planner_calls;
}<|MERGE_RESOLUTION|>--- conflicted
+++ resolved
@@ -115,12 +115,9 @@
 
 static Oid find_deepest_partition(Oid relid, Index rti, Expr *quals);
 static Node *eval_extern_params_mutator(Node *node, ParamListInfo params);
-<<<<<<< HEAD
-static bool modifytable_contains_fdw(List *rtable, ModifyTable *node);
-=======
 static Node *adjust_appendrel_varnos(Node *node, adjust_appendrel_varnos_cxt *context);
 static bool inh_translation_list_is_trivial(List *translated_vars);
->>>>>>> 79a1b89c
+static bool modifytable_contains_fdw(List *rtable, ModifyTable *node);
 
 
 /*
@@ -376,80 +373,31 @@
 static void
 handle_modification_query(Query *parse, transform_query_cxt *context)
 {
-<<<<<<< HEAD
 	RangeTblEntry  *rte;
 	Expr		   *quals;
 	Oid				child;
-	Index			result_rel = parse->resultRelation;
+	Index			result_rti = parse->resultRelation;
 	ParamListInfo	params = context->query_params;
 
 	/* Exit if it's not a DELETE or UPDATE query */
-	if (result_rel == 0 || (parse->commandType != CMD_UPDATE &&
+	if (result_rti == 0 || (parse->commandType != CMD_UPDATE &&
 							parse->commandType != CMD_DELETE))
-=======
-	const PartRelationInfo *prel;
-	Node				   *prel_expr;
-	List				   *ranges;
-	RangeTblEntry		   *rte;
-	WrapperNode			   *wrap;
-	Expr				   *expr;
-	WalkerContext			wcxt;
-	Index					result_rti;
-	int						num_selected;
-	ParamListInfo			params;
-
-	/* Fetch index of result relation */
-	result_rti = parse->resultRelation;
-
-	/* Exit if it's not a DELETE or UPDATE query */
-	if (result_rti == 0 ||
-			(parse->commandType != CMD_UPDATE &&
-			 parse->commandType != CMD_DELETE))
->>>>>>> 79a1b89c
 		return;
 
 	rte = rt_fetch(result_rti, parse->rtable);
 
-<<<<<<< HEAD
-	/* Exit if it's DELETE FROM ONLY table */
+	/* Exit if it's ONLY table */
 	if (!rte->inh)
 		return;
-=======
-	/* Exit if it's ONLY table */
-	if (!rte->inh) return;
-
-	prel = get_pathman_relation_info(rte->relid);
-
-	/* Exit if it's not partitioned */
-	if (!prel) return;
-
-	/* Exit if we must include parent */
-	if (prel->enable_parent) return;
-
-	/* Parse syntax tree and extract partition ranges */
-	ranges = list_make1_irange_full(prel, IR_COMPLETE);
-	expr = (Expr *) eval_const_expressions(NULL, parse->jointree->quals);
-
-	/* Exit if there's no expr (no use) */
-	if (!expr) return;
->>>>>>> 79a1b89c
 
 	quals = (Expr *) eval_const_expressions(NULL, parse->jointree->quals);
 
 	/* Check if we can replace PARAMs with CONSTs */
-<<<<<<< HEAD
 	if (params && clause_contains_params((Node *) quals))
 		quals = (Expr *) eval_extern_params_mutator((Node *) quals, params);
-=======
-	if (params && clause_contains_params((Node *) expr))
-		expr = (Expr *) eval_extern_params_mutator((Node *) expr, params);
-
-	/* Prepare partitioning expression */
-	prel_expr = PrelExpressionForRelid(prel, result_rti);
->>>>>>> 79a1b89c
 
 	/* Parse syntax tree and extract deepest partition if possible */
-	child = find_deepest_partition(rte->relid, result_rel, quals);
+	child = find_deepest_partition(rte->relid, result_rti, quals);
 
 	/* Substitute parent table with partition */
 	if (OidIsValid(child))
@@ -457,15 +405,15 @@
 		Relation	child_rel,
 					parent_rel;
 
-		void	   *tuple_map; /* we don't need the map itself */
-
 		LOCKMODE	lockmode = RowExclusiveLock; /* UPDATE | DELETE */
 
-<<<<<<< HEAD
 		HeapTuple	syscache_htup;
 		char		child_relkind;
 		Oid			parent = rte->relid;
 
+		List	   *translated_vars;
+		adjust_appendrel_varnos_cxt aav_cxt;
+
 		/* Lock 'child' table */
 		LockRelationOid(child, lockmode);
 
@@ -485,94 +433,403 @@
 			return; /* nothing to do here */
 		}
 
+		/* Update RTE's relid and relkind (for FDW) */
+		rte->relid   = child;
+		rte->relkind = child_relkind;
+
+		/* HACK: unset the 'inh' flag (no children) */
+		rte->inh = false;
+
 		/* Both tables are already locked */
 		child_rel  = heap_open(child,  NoLock);
 		parent_rel = heap_open(parent, NoLock);
 
-		/* Build a conversion map (may be trivial, i.e. NULL) */
-		tuple_map = build_part_tuple_map(parent_rel, child_rel);
-		if (tuple_map)
-			free_conversion_map((TupleConversionMap *) tuple_map);
+		make_inh_translation_list(parent_rel, child_rel, 0, &translated_vars);
+
+		/* Perform some additional adjustments */
+		if (!inh_translation_list_is_trivial(translated_vars))
+		{
+			/* Translate varnos for this child */
+			aav_cxt.child_varno		= result_rti;
+			aav_cxt.parent_relid	= parent;
+			aav_cxt.parent_reltype	= RelationGetDescr(parent_rel)->tdtypeid;
+			aav_cxt.child_reltype	= RelationGetDescr(child_rel)->tdtypeid;
+			aav_cxt.translated_vars	= translated_vars;
+			adjust_appendrel_varnos((Node *) parse, &aav_cxt);
+
+			/* Translate column privileges for this child */
+			rte->selectedCols = translate_col_privs(rte->selectedCols, translated_vars);
+			rte->insertedCols = translate_col_privs(rte->insertedCols, translated_vars);
+			rte->updatedCols = translate_col_privs(rte->updatedCols, translated_vars);
+		}
 
 		/* Close relations (should remain locked, though) */
 		heap_close(child_rel,  NoLock);
 		heap_close(parent_rel, NoLock);
-
-		/* Exit if tuple map WAS NOT trivial */
-		if (tuple_map)
-			return;
-
-		/* Update RTE's relid and relkind (for FDW) */
-		rte->relid   = child;
-		rte->relkind = child_relkind;
-=======
-			LOCKMODE	lockmode = RowExclusiveLock; /* UPDATE | DELETE */
-
-			HeapTuple	syscache_htup;
-			char		child_relkind;
-
-			List	   *translated_vars;
-			adjust_appendrel_varnos_cxt aav_cxt;
-
-			/* Lock 'child' table */
-			LockRelationOid(child, lockmode);
-
-			/* Make sure that 'child' exists */
-			syscache_htup = SearchSysCache1(RELOID, ObjectIdGetDatum(child));
-			if (HeapTupleIsValid(syscache_htup))
+	}
+}
+
+/* Remap parent's attributes to child ones */
+static Node *
+adjust_appendrel_varnos(Node *node, adjust_appendrel_varnos_cxt *context)
+{
+	if (node == NULL)
+		return NULL;
+
+	if (IsA(node, Query))
+	{
+		Query	   *query = (Query *) node;
+		ListCell   *lc;
+
+		/* FIXME: we might need to reorder TargetEntries */
+		foreach (lc, query->targetList)
+		{
+			TargetEntry *te = (TargetEntry *) lfirst(lc);
+			Var			*child_var;
+
+			if (te->resjunk)
+				continue;
+
+			if (te->resno > list_length(context->translated_vars))
+				elog(ERROR, "attribute %d of relation \"%s\" does not exist",
+					 te->resno, get_rel_name(context->parent_relid));
+
+			child_var = list_nth(context->translated_vars, te->resno - 1);
+			if (!child_var)
+				elog(ERROR, "attribute %d of relation \"%s\" does not exist",
+					 te->resno, get_rel_name(context->parent_relid));
+
+			/* Transform attribute number */
+			te->resno = child_var->varattno;
+		}
+
+		/* NOTE: we shouldn't copy top-level Query */
+		return (Node *) query_tree_mutator((Query *) node,
+										   adjust_appendrel_varnos,
+										   context,
+										   (QTW_IGNORE_RC_SUBQUERIES |
+											QTW_DONT_COPY_QUERY));
+	}
+
+	if (IsA(node, Var))
+	{
+		Var *var = (Var *) node;
+
+		/* See adjust_appendrel_attrs_mutator() */
+		if (var->varno == context->child_varno)
+		{
+			if (var->varattno > 0)
 			{
-				Form_pg_class reltup = (Form_pg_class) GETSTRUCT(syscache_htup);
-
-				/* Fetch child's relkind and free cache entry */
-				child_relkind = reltup->relkind;
-				ReleaseSysCache(syscache_htup);
+				Var *child_var;
+
+				var = copyObject(var);
+
+				if (var->varattno > list_length(context->translated_vars))
+					elog(ERROR, "attribute %d of relation \"%s\" does not exist",
+						 var->varattno, get_rel_name(context->parent_relid));
+
+				child_var = list_nth(context->translated_vars, var->varattno - 1);
+				if (!child_var)
+					elog(ERROR, "attribute %d of relation \"%s\" does not exist",
+						 var->varattno, get_rel_name(context->parent_relid));
+
+				/* Transform attribute number */
+				var->varattno = child_var->varattno;
 			}
-			else
+			else if (var->varattno == 0)
 			{
-				UnlockRelationOid(child, lockmode);
-				return; /* nothing to do here */
+				ConvertRowtypeExpr *r = makeNode(ConvertRowtypeExpr);
+
+				Assert(var->vartype = context->parent_reltype);
+
+				r->arg = (Expr *) var;
+				r->resulttype = context->parent_reltype;
+				r->convertformat = COERCE_IMPLICIT_CAST;
+				r->location = -1;
+
+				/* Make sure the Var node has the right type ID, too */
+				var->vartype = context->child_reltype;
+
+				return (Node *) r;
 			}
-
-			/* Update RTE's relid and relkind (for FDW) */
-			rte->relid = child;
-			rte->relkind = child_relkind;
-
-			/* HACK: unset the 'inh' flag (no children) */
-			rte->inh = false;
-
-			/* Both tables are already locked */
-			child_rel = heap_open(child, NoLock);
-			parent_rel = heap_open(parent, NoLock);
-
-			make_inh_translation_list(parent_rel, child_rel, 0, &translated_vars);
-
-			/* Perform some additional adjustments */
-			if (!inh_translation_list_is_trivial(translated_vars))
+		}
+
+		return (Node *) var;
+	}
+
+	if (IsA(node, SubLink))
+	{
+		SubLink *sl = (SubLink *) node;
+
+		/* Examine its expression */
+		sl->testexpr = expression_tree_mutator(sl->testexpr,
+											   adjust_appendrel_varnos,
+											   context);
+		return (Node *) sl;
+	}
+
+	return expression_tree_mutator(node,
+								   adjust_appendrel_varnos,
+								   context);
+}
+
+
+/*
+ * ----------------------------------------------------
+ *  PartitionFilter and PartitionRouter -related stuff
+ * ----------------------------------------------------
+ */
+
+/* Add PartitionFilter nodes to the plan tree */
+void
+add_partition_filters(List *rtable, Plan *plan)
+{
+	if (pg_pathman_enable_partition_filter)
+		plan_tree_walker(plan, partition_filter_visitor, rtable);
+}
+
+/* Add PartitionRouter nodes to the plan tree */
+void
+add_partition_routers(List *rtable, Plan *plan)
+{
+	if (pg_pathman_enable_partition_router)
+		plan_tree_walker(plan, partition_router_visitor, rtable);
+}
+
+/*
+ * Add PartitionFilters to ModifyTable node's children.
+ *
+ * 'context' should point to the PlannedStmt->rtable.
+ */
+static void
+partition_filter_visitor(Plan *plan, void *context)
+{
+	List		   *rtable = (List *) context;
+	ModifyTable	   *modify_table = (ModifyTable *) plan;
+	ListCell	   *lc1,
+				   *lc2,
+				   *lc3;
+
+	/* Skip if not ModifyTable with 'INSERT' command */
+	if (!IsA(modify_table, ModifyTable) || modify_table->operation != CMD_INSERT)
+		return;
+
+	Assert(rtable && IsA(rtable, List));
+
+	lc3 = list_head(modify_table->returningLists);
+	forboth (lc1, modify_table->plans, lc2, modify_table->resultRelations)
+	{
+		Index	rindex = lfirst_int(lc2);
+		Oid		relid = getrelid(rindex, rtable);
+
+		/* Check that table is partitioned */
+		if (has_pathman_relation_info(relid))
+		{
+			List *returning_list = NIL;
+
+			/* Extract returning list if possible */
+			if (lc3)
 			{
-				/* Translate varnos for this child */
-				aav_cxt.child_varno		= result_rti;
-				aav_cxt.parent_relid	= parent;
-				aav_cxt.parent_reltype	= RelationGetDescr(parent_rel)->tdtypeid;
-				aav_cxt.child_reltype	= RelationGetDescr(child_rel)->tdtypeid;
-				aav_cxt.translated_vars	= translated_vars;
-				adjust_appendrel_varnos((Node *) parse, &aav_cxt);
-
-				/* Translate column privileges for this child */
-				rte->selectedCols = translate_col_privs(rte->selectedCols, translated_vars);
-				rte->insertedCols = translate_col_privs(rte->insertedCols, translated_vars);
-				rte->updatedCols = translate_col_privs(rte->updatedCols, translated_vars);
+				returning_list = lfirst(lc3);
+				lc3 = lnext(lc3);
 			}
 
-			/* Close relations (should remain locked, though) */
-			heap_close(child_rel, NoLock);
-			heap_close(parent_rel, NoLock);
-		}
-	}
->>>>>>> 79a1b89c
-
-		/* HACK: unset the 'inh' flag (no children) */
-		rte->inh = false;
-	}
+			lfirst(lc1) = make_partition_filter((Plan *) lfirst(lc1), relid,
+												modify_table->nominalRelation,
+												modify_table->onConflictAction,
+												returning_list,
+												CMD_INSERT);
+		}
+	}
+}
+
+/*
+ * Add PartitionRouter to ModifyTable node's children.
+ *
+ * 'context' should point to the PlannedStmt->rtable.
+ */
+static void
+partition_router_visitor(Plan *plan, void *context)
+{
+	List			*rtable = (List *) context;
+	ModifyTable		*modify_table = (ModifyTable *) plan;
+	ListCell		*lc1,
+					*lc2,
+					*lc3;
+
+	/* Skip if not ModifyTable with 'UPDATE' command */
+	if (!IsA(modify_table, ModifyTable) || modify_table->operation != CMD_UPDATE)
+		return;
+
+	Assert(rtable && IsA(rtable, List));
+
+	if (modifytable_contains_fdw(rtable, modify_table))
+	{
+		ereport(NOTICE,
+				(errcode(ERRCODE_STATEMENT_TOO_COMPLEX),
+				 errmsg("discovered mix of local and foreign tables, "
+						UPDATE_NODE_NAME " will be disabled")));
+		return;
+	}
+
+	lc3 = list_head(modify_table->returningLists);
+	forboth (lc1, modify_table->plans, lc2, modify_table->resultRelations)
+	{
+		Index	rindex = lfirst_int(lc2);
+		Oid		relid = getrelid(rindex, rtable),
+				tmp_relid;
+
+		/* Find topmost parent */
+		while (OidIsValid(tmp_relid = get_parent_of_partition(relid)))
+			relid = tmp_relid;
+
+		/* Check that table is partitioned */
+		if (has_pathman_relation_info(relid))
+		{
+			List *returning_list = NIL;
+
+			/* Extract returning list if possible */
+			if (lc3)
+			{
+				returning_list = lfirst(lc3);
+				lc3 = lnext(lc3);
+			}
+
+			lfirst(lc1) = make_partition_router((Plan *) lfirst(lc1), relid,
+												modify_table->nominalRelation,
+												returning_list);
+		}
+	}
+}
+
+
+/*
+ * -----------------------------------------------
+ *  Parenthood safety checks (SELECT * FROM ONLY)
+ * -----------------------------------------------
+ */
+
+#define RPS_STATUS_ASSIGNED		( (Index) 0x2 )
+#define RPS_ENABLE_PARENT		( (Index) 0x1 )
+
+/* Set parenthood status (per query level) */
+void
+assign_rel_parenthood_status(RangeTblEntry *rte,
+							 rel_parenthood_status new_status)
+{
+	Assert(rte->rtekind != RTE_CTE);
+
+	/* HACK: set relevant bits in RTE */
+	rte->ctelevelsup |= RPS_STATUS_ASSIGNED;
+	if (new_status == PARENTHOOD_ALLOWED)
+		rte->ctelevelsup |= RPS_ENABLE_PARENT;
+}
+
+/* Get parenthood status (per query level) */
+rel_parenthood_status
+get_rel_parenthood_status(RangeTblEntry *rte)
+{
+	Assert(rte->rtekind != RTE_CTE);
+
+	/* HACK: check relevant bits in RTE */
+	if (rte->ctelevelsup & RPS_STATUS_ASSIGNED)
+		return (rte->ctelevelsup & RPS_ENABLE_PARENT) ?
+					PARENTHOOD_ALLOWED :
+					PARENTHOOD_DISALLOWED;
+
+	/* Not found, return stub value */
+	return PARENTHOOD_NOT_SET;
+}
+
+
+/*
+ * --------------------------
+ *  Various helper functions
+ * --------------------------
+ */
+
+/* Does ModifyTable node contain any FDWs? */
+static bool
+modifytable_contains_fdw(List *rtable, ModifyTable *node)
+{
+	ListCell	*lc;
+
+	foreach(lc, node->resultRelations)
+	{
+		Index			 rti = lfirst_int(lc);
+		RangeTblEntry	*rte = rt_fetch(rti, rtable);
+
+		if (rte->relkind == RELKIND_FOREIGN_TABLE)
+			return true;
+	}
+
+	return false;
+}
+
+/*
+ * Find a single deepest subpartition using quals.
+ * Return InvalidOid if it's not possible.
+ */
+static Oid
+find_deepest_partition(Oid relid, Index rti, Expr *quals)
+{
+	PartRelationInfo   *prel;
+	Oid					result = InvalidOid;
+
+	/* Exit if there's no quals (no use) */
+	if (!quals)
+		return result;
+
+	/* Try pruning if table is partitioned */
+	if ((prel = get_pathman_relation_info(relid)) != NULL)
+	{
+		Node		   *prel_expr;
+		WalkerContext	context;
+		List		   *ranges;
+		WrapperNode	   *wrap;
+
+		/* Prepare partitioning expression */
+		prel_expr = PrelExpressionForRelid(prel, rti);
+
+		/* First we select all available partitions... */
+		ranges = list_make1_irange_full(prel, IR_COMPLETE);
+
+		/* Parse syntax tree and extract partition ranges */
+		InitWalkerContext(&context, prel_expr, prel, NULL);
+		wrap = walk_expr_tree(quals, &context);
+		ranges = irange_list_intersection(ranges, wrap->rangeset);
+
+		switch (irange_list_length(ranges))
+		{
+			/* Scan only parent (don't do constraint elimination) */
+			case 0:
+				result = relid;
+				break;
+
+			/* Handle the remaining partition */
+			case 1:
+				if (!prel->enable_parent)
+				{
+					IndexRange	irange = linitial_irange(ranges);
+					Oid		   *children = PrelGetChildrenArray(prel),
+								child = children[irange_lower(irange)];
+
+					/* Try to go deeper and see if there are subpartitions */
+					result = find_deepest_partition(child, rti, quals);
+				}
+				break;
+
+			default:
+				break;
+		}
+
+		/* Don't forget to close 'prel'! */
+		close_pathman_relation_info(prel);
+	}
+	/* Otherwise, return this table */
+	else result = relid;
+
+	return result;
 }
 
 /* Replace extern param nodes with consts */
@@ -633,110 +890,6 @@
 								   (void *) params);
 }
 
-/* Remap parent's attributes to child ones s*/
-static Node *
-adjust_appendrel_varnos(Node *node, adjust_appendrel_varnos_cxt *context)
-{
-	if (node == NULL)
-		return NULL;
-
-	if (IsA(node, Query))
-	{
-		Query	   *query = (Query *) node;
-		ListCell   *lc;
-
-		/* FIXME: we might need to reorder TargetEntries */
-		foreach (lc, query->targetList)
-		{
-			TargetEntry *te = (TargetEntry *) lfirst(lc);
-			Var			*child_var;
-
-			if (te->resjunk)
-				continue;
-
-			if (te->resno > list_length(context->translated_vars))
-				elog(ERROR, "attribute %d of relation \"%s\" does not exist",
-					 te->resno, get_rel_name(context->parent_relid));
-
-			child_var = list_nth(context->translated_vars, te->resno - 1);
-			if (!child_var)
-				elog(ERROR, "attribute %d of relation \"%s\" does not exist",
-					 te->resno, get_rel_name(context->parent_relid));
-
-			/* Transform attribute number */
-			te->resno = child_var->varattno;
-		}
-
-		/* NOTE: we shouldn't copy top-level Query */
-		return (Node *) query_tree_mutator((Query *) node,
-										   adjust_appendrel_varnos,
-										   context,
-										   (QTW_IGNORE_RC_SUBQUERIES |
-											QTW_DONT_COPY_QUERY));
-	}
-
-	if (IsA(node, Var))
-	{
-		Var *var = (Var *) node;
-
-		/* See adjust_appendrel_attrs_mutator() */
-		if (var->varno == context->child_varno)
-		{
-			if (var->varattno > 0)
-			{
-				Var *child_var;
-
-				var = copyObject(var);
-
-				if (var->varattno > list_length(context->translated_vars))
-					elog(ERROR, "attribute %d of relation \"%s\" does not exist",
-						 var->varattno, get_rel_name(context->parent_relid));
-
-				child_var = list_nth(context->translated_vars, var->varattno - 1);
-				if (!child_var)
-					elog(ERROR, "attribute %d of relation \"%s\" does not exist",
-						 var->varattno, get_rel_name(context->parent_relid));
-
-				/* Transform attribute number */
-				var->varattno = child_var->varattno;
-			}
-			else if (var->varattno == 0)
-			{
-				ConvertRowtypeExpr *r = makeNode(ConvertRowtypeExpr);
-
-				Assert(var->vartype = context->parent_reltype);
-
-				r->arg = (Expr *) var;
-				r->resulttype = context->parent_reltype;
-				r->convertformat = COERCE_IMPLICIT_CAST;
-				r->location = -1;
-
-				/* Make sure the Var node has the right type ID, too */
-				var->vartype = context->child_reltype;
-
-				return (Node *) r;
-			}
-		}
-
-		return (Node *) var;
-	}
-
-	if (IsA(node, SubLink))
-	{
-		SubLink *sl = (SubLink *) node;
-
-		/* Examine its expression */
-		sl->testexpr = expression_tree_mutator(sl->testexpr,
-											   adjust_appendrel_varnos,
-											   context);
-		return (Node *) sl;
-	}
-
-	return expression_tree_mutator(node,
-								   adjust_appendrel_varnos,
-								   context);
-}
-
 /* Check whether Var translation list is trivial (no shuffle) */
 static bool
 inh_translation_list_is_trivial(List *translated_vars)
@@ -757,326 +910,7 @@
 	return true;
 }
 
-/*
- * ----------------------------------------------------
- *  PartitionFilter and PartitionRouter -related stuff
- * ----------------------------------------------------
- */
-
-/* Add PartitionFilter nodes to the plan tree */
-void
-add_partition_filters(List *rtable, Plan *plan)
-{
-	if (pg_pathman_enable_partition_filter)
-		plan_tree_walker(plan, partition_filter_visitor, rtable);
-}
-
-/* Add PartitionRouter nodes to the plan tree */
-void
-add_partition_routers(List *rtable, Plan *plan)
-{
-	if (pg_pathman_enable_partition_router)
-		plan_tree_walker(plan, partition_router_visitor, rtable);
-}
-
-/*
- * Add PartitionFilters to ModifyTable node's children.
- *
- * 'context' should point to the PlannedStmt->rtable.
- */
-static void
-partition_filter_visitor(Plan *plan, void *context)
-{
-	List		   *rtable = (List *) context;
-	ModifyTable	   *modify_table = (ModifyTable *) plan;
-	ListCell	   *lc1,
-				   *lc2,
-				   *lc3;
-
-	/* Skip if not ModifyTable with 'INSERT' command */
-	if (!IsA(modify_table, ModifyTable) || modify_table->operation != CMD_INSERT)
-		return;
-
-	Assert(rtable && IsA(rtable, List));
-
-	lc3 = list_head(modify_table->returningLists);
-	forboth (lc1, modify_table->plans, lc2, modify_table->resultRelations)
-	{
-		Index	rindex = lfirst_int(lc2);
-		Oid		relid = getrelid(rindex, rtable);
-
-		/* Check that table is partitioned */
-		if (has_pathman_relation_info(relid))
-		{
-			List *returning_list = NIL;
-
-			/* Extract returning list if possible */
-			if (lc3)
-			{
-				returning_list = lfirst(lc3);
-				lc3 = lnext(lc3);
-			}
-
-			lfirst(lc1) = make_partition_filter((Plan *) lfirst(lc1), relid,
-												modify_table->nominalRelation,
-												modify_table->onConflictAction,
-												returning_list,
-												CMD_INSERT);
-		}
-	}
-}
-
-/*
- * Add PartitionRouter to ModifyTable node's children.
- *
- * 'context' should point to the PlannedStmt->rtable.
- */
-static void
-partition_router_visitor(Plan *plan, void *context)
-{
-	List			*rtable = (List *) context;
-	ModifyTable		*modify_table = (ModifyTable *) plan;
-	ListCell		*lc1,
-					*lc2,
-					*lc3;
-
-	/* Skip if not ModifyTable with 'UPDATE' command */
-	if (!IsA(modify_table, ModifyTable) || modify_table->operation != CMD_UPDATE)
-		return;
-
-	Assert(rtable && IsA(rtable, List));
-
-	if (modifytable_contains_fdw(rtable, modify_table))
-	{
-		ereport(NOTICE,
-				(errcode(ERRCODE_STATEMENT_TOO_COMPLEX),
-				 errmsg("discovered mix of local and foreign tables, "
-						UPDATE_NODE_NAME " will be disabled")));
-		return;
-	}
-
-	lc3 = list_head(modify_table->returningLists);
-	forboth (lc1, modify_table->plans, lc2, modify_table->resultRelations)
-	{
-		Index	rindex = lfirst_int(lc2);
-		Oid		relid = getrelid(rindex, rtable),
-				tmp_relid;
-
-		/* Find topmost parent */
-		while (OidIsValid(tmp_relid = get_parent_of_partition(relid)))
-			relid = tmp_relid;
-
-		/* Check that table is partitioned */
-		if (has_pathman_relation_info(relid))
-		{
-			List *returning_list = NIL;
-
-			/* Extract returning list if possible */
-			if (lc3)
-			{
-				returning_list = lfirst(lc3);
-				lc3 = lnext(lc3);
-			}
-
-			lfirst(lc1) = make_partition_router((Plan *) lfirst(lc1), relid,
-												modify_table->nominalRelation,
-												returning_list);
-		}
-	}
-}
-
-
-/*
- * -----------------------------------------------
- *  Parenthood safety checks (SELECT * FROM ONLY)
- * -----------------------------------------------
- */
-
-#define RPS_STATUS_ASSIGNED		( (Index) 0x2 )
-#define RPS_ENABLE_PARENT		( (Index) 0x1 )
-
-/* Set parenthood status (per query level) */
-void
-assign_rel_parenthood_status(RangeTblEntry *rte,
-							 rel_parenthood_status new_status)
-{
-	Assert(rte->rtekind != RTE_CTE);
-
-	/* HACK: set relevant bits in RTE */
-	rte->ctelevelsup |= RPS_STATUS_ASSIGNED;
-	if (new_status == PARENTHOOD_ALLOWED)
-		rte->ctelevelsup |= RPS_ENABLE_PARENT;
-}
-
-/* Get parenthood status (per query level) */
-rel_parenthood_status
-get_rel_parenthood_status(RangeTblEntry *rte)
-{
-	Assert(rte->rtekind != RTE_CTE);
-
-	/* HACK: check relevant bits in RTE */
-	if (rte->ctelevelsup & RPS_STATUS_ASSIGNED)
-		return (rte->ctelevelsup & RPS_ENABLE_PARENT) ?
-					PARENTHOOD_ALLOWED :
-					PARENTHOOD_DISALLOWED;
-
-	/* Not found, return stub value */
-	return PARENTHOOD_NOT_SET;
-}
-
-
-<<<<<<< HEAD
-/*
- * --------------------------
- *  Various helper functions
- * --------------------------
- */
-
-/* Does ModifyTable node contain any FDWs? */
-static bool
-modifytable_contains_fdw(List *rtable, ModifyTable *node)
-{
-	ListCell	*lc;
-
-	foreach(lc, node->resultRelations)
-	{
-		Index			 rti = lfirst_int(lc);
-		RangeTblEntry	*rte = rt_fetch(rti, rtable);
-
-		if (rte->relkind == RELKIND_FOREIGN_TABLE)
-			return true;
-	}
-
-	return false;
-}
-
-/*
- * Find a single deepest subpartition using quals.
- * Return InvalidOid if it's not possible.
- */
-static Oid
-find_deepest_partition(Oid relid, Index rti, Expr *quals)
-{
-	PartRelationInfo   *prel;
-	Oid					result = InvalidOid;
-
-	/* Exit if there's no quals (no use) */
-	if (!quals)
-		return result;
-
-	/* Try pruning if table is partitioned */
-	if ((prel = get_pathman_relation_info(relid)) != NULL)
-	{
-		Node		   *prel_expr;
-		WalkerContext	context;
-		List		   *ranges;
-		WrapperNode	   *wrap;
-
-		/* Prepare partitioning expression */
-		prel_expr = PrelExpressionForRelid(prel, rti);
-
-		/* First we select all available partitions... */
-		ranges = list_make1_irange_full(prel, IR_COMPLETE);
-
-		/* Parse syntax tree and extract partition ranges */
-		InitWalkerContext(&context, prel_expr, prel, NULL);
-		wrap = walk_expr_tree(quals, &context);
-		ranges = irange_list_intersection(ranges, wrap->rangeset);
-
-		switch (irange_list_length(ranges))
-		{
-			/* Scan only parent (don't do constraint elimination) */
-			case 0:
-				result = relid;
-				break;
-
-			/* Handle the remaining partition */
-			case 1:
-				if (!prel->enable_parent)
-				{
-					IndexRange	irange = linitial_irange(ranges);
-					Oid		   *children = PrelGetChildrenArray(prel),
-								child = children[irange_lower(irange)];
-
-					/* Try to go deeper and see if there are subpartitions */
-					result = find_deepest_partition(child, rti, quals);
-				}
-				break;
-
-			default:
-				break;
-		}
-
-		/* Don't forget to close 'prel'! */
-		close_pathman_relation_info(prel);
-	}
-	/* Otherwise, return this table */
-	else result = relid;
-
-	return result;
-}
-
-/* Replace extern param nodes with consts */
-static Node *
-eval_extern_params_mutator(Node *node, ParamListInfo params)
-{
-	if (node == NULL)
-		return NULL;
-
-	if (IsA(node, Param))
-	{
-		Param *param = (Param *) node;
-
-		Assert(params);
-
-		/* Look to see if we've been given a value for this Param */
-		if (param->paramkind == PARAM_EXTERN &&
-			param->paramid > 0 &&
-			param->paramid <= params->numParams)
-		{
-			ParamExternData *prm = &params->params[param->paramid - 1];
-
-			if (OidIsValid(prm->ptype))
-			{
-				/* OK to substitute parameter value? */
-				if (prm->pflags & PARAM_FLAG_CONST)
-				{
-					/*
-					 * Return a Const representing the param value.
-					 * Must copy pass-by-ref datatypes, since the
-					 * Param might be in a memory context
-					 * shorter-lived than our output plan should be.
-					 */
-					int16		typLen;
-					bool		typByVal;
-					Datum		pval;
-
-					Assert(prm->ptype == param->paramtype);
-					get_typlenbyval(param->paramtype,
-									&typLen, &typByVal);
-					if (prm->isnull || typByVal)
-						pval = prm->value;
-					else
-						pval = datumCopy(prm->value, typByVal, typLen);
-					return (Node *) makeConst(param->paramtype,
-											  param->paramtypmod,
-											  param->paramcollid,
-											  (int) typLen,
-											  pval,
-											  prm->isnull,
-											  typByVal);
-				}
-			}
-		}
-	}
-
-	return expression_tree_mutator(node, eval_extern_params_mutator,
-								   (void *) params);
-}
-
-
-=======
->>>>>>> 79a1b89c
+
 /*
  * -----------------------------------------------
  *  Count number of times we've visited planner()
