/* ------------------------------------------------------------------------
 *
 * hash.sql
 *      HASH partitioning functions
 *
 * Copyright (c) 2015-2016, Postgres Professional
 *
 * ------------------------------------------------------------------------
 */

/*
 * Creates hash partitions for specified relation
 */
CREATE OR REPLACE FUNCTION @extschema@.create_hash_partitions(
	parent_relid		REGCLASS,
	attribute			TEXT,
	partitions_count	INTEGER,
	partition_data		BOOLEAN DEFAULT true)
RETURNS INTEGER AS
$$
DECLARE
	v_child_relname		TEXT;
	v_plain_schema		TEXT;
	v_plain_relname		TEXT;
<<<<<<< HEAD
	v_atttype			REGTYPE;
	v_hashfunc			REGPROC;
=======
	v_hashfunc			TEXT;
	v_init_callback		REGPROCEDURE;
>>>>>>> b84a0a5b

BEGIN
	IF partition_data = true THEN
		/* Acquire data modification lock */
		PERFORM @extschema@.prevent_relation_modification(parent_relid);
	ELSE
		/* Acquire lock on parent */
		PERFORM @extschema@.lock_partitioned_relation(parent_relid);
	END IF;

	PERFORM @extschema@.validate_relname(parent_relid);
	attribute := lower(attribute);
	PERFORM @extschema@.common_relation_checks(parent_relid, attribute);

	/* Fetch atttype and its hash function */
	v_atttype := @extschema@.get_attribute_type(parent_relid, attribute);
	v_hashfunc := @extschema@.get_type_hash_func(v_atttype);

	SELECT * INTO v_plain_schema, v_plain_relname
	FROM @extschema@.get_plain_schema_and_relname(parent_relid);

	/* Insert new entry to pathman config */
	INSERT INTO @extschema@.pathman_config (partrel, attname, parttype)
	VALUES (parent_relid, attribute, 1);

	/* Create partitions and update pg_pathman configuration */
	FOR partnum IN 0..partitions_count-1
	LOOP
		v_child_relname := format('%s.%s',
								  quote_ident(v_plain_schema),
								  quote_ident(v_plain_relname || '_' || partnum));

		EXECUTE format(
			'CREATE TABLE %1$s (LIKE %2$s INCLUDING ALL) INHERITS (%2$s) TABLESPACE %s',
			v_child_relname,
			parent_relid::TEXT,
			@extschema@.get_rel_tablespace_name(parent_relid));

		EXECUTE format('ALTER TABLE %s ADD CONSTRAINT %s
						CHECK (@extschema@.get_hash_part_idx(%s(%s), %s) = %s)',
					   v_child_relname,
					   @extschema@.build_check_constraint_name(v_child_relname::REGCLASS,
															   attribute),
					   v_hashfunc::TEXT,
					   attribute,
					   partitions_count,
					   partnum);

		PERFORM @extschema@.copy_foreign_keys(parent_relid, v_child_relname::REGCLASS);

		/* Fetch init_callback from 'params' table */
		WITH stub_callback(stub) as (values (0))
		SELECT coalesce(init_callback, 0::REGPROCEDURE)
		FROM stub_callback
		LEFT JOIN @extschema@.pathman_config_params AS params
		ON params.partrel = parent_relid
		INTO v_init_callback;

		PERFORM @extschema@.invoke_on_partition_created_callback(parent_relid,
																 v_child_relname::REGCLASS,
																 v_init_callback);
	END LOOP;

	/* Notify backend about changes */
	PERFORM @extschema@.on_create_partitions(parent_relid);

	/* Copy data */
	IF partition_data = true THEN
		PERFORM @extschema@.set_enable_parent(parent_relid, false);
		PERFORM @extschema@.partition_data(parent_relid);
	ELSE
		PERFORM @extschema@.set_enable_parent(parent_relid, true);
	END IF;

	RETURN partitions_count;
END
$$ LANGUAGE plpgsql
SET client_min_messages = WARNING;

/*
 * Creates an update trigger
 */
CREATE OR REPLACE FUNCTION @extschema@.create_hash_update_trigger(
	parent_relid	REGCLASS)
RETURNS TEXT AS
$$
DECLARE
	func TEXT := 'CREATE OR REPLACE FUNCTION %1$s()
				  RETURNS TRIGGER AS
				  $body$
				  DECLARE
					old_idx		INTEGER; /* partition indices */
					new_idx		INTEGER;

				  BEGIN
					old_idx := @extschema@.get_hash_part_idx(%9$s(OLD.%2$s), %3$s);
					new_idx := @extschema@.get_hash_part_idx(%9$s(NEW.%2$s), %3$s);

					IF old_idx = new_idx THEN
						RETURN NEW;
					END IF;

					EXECUTE format(''DELETE FROM %8$s WHERE %4$s'', old_idx)
					USING %5$s;

					EXECUTE format(''INSERT INTO %8$s VALUES (%6$s)'', new_idx)
					USING %7$s;

					RETURN NULL;
				  END $body$
				  LANGUAGE plpgsql';

	trigger					TEXT := 'CREATE TRIGGER %s
									 BEFORE UPDATE ON %s
									 FOR EACH ROW EXECUTE PROCEDURE %s()';

	att_names				TEXT;
	old_fields				TEXT;
	new_fields				TEXT;
	att_val_fmt				TEXT;
	att_fmt					TEXT;
	attr					TEXT;
	plain_schema			TEXT;
	plain_relname			TEXT;
	child_relname_format	TEXT;
	funcname				TEXT;
	triggername				TEXT;
	atttype					REGTYPE;
	hashfunc				TEXT;
	partitions_count		INTEGER;

BEGIN
	attr := attname FROM @extschema@.pathman_config WHERE partrel = parent_relid;

	IF attr IS NULL THEN
		RAISE EXCEPTION 'Table "%" is not partitioned', parent_relid::TEXT;
	END IF;

	SELECT string_agg(attname, ', '),
		   string_agg('OLD.' || attname, ', '),
		   string_agg('NEW.' || attname, ', '),
		   string_agg('CASE WHEN NOT $' || attnum || ' IS NULL THEN ' ||
							attname || ' = $' || attnum || ' ' ||
					  'ELSE ' ||
							attname || ' IS NULL END',
					  ' AND '),
		   string_agg('$' || attnum, ', ')
	FROM pg_catalog.pg_attribute
	WHERE attrelid = parent_relid AND attnum > 0
	INTO   att_names,
		   old_fields,
		   new_fields,
		   att_val_fmt,
		   att_fmt;

	partitions_count := COUNT(*) FROM pg_catalog.pg_inherits
						WHERE inhparent = parent_relid::oid;

	/* Build trigger & trigger function's names */
	funcname := @extschema@.build_update_trigger_func_name(parent_relid);
	triggername := @extschema@.build_update_trigger_name(parent_relid);

	/* Build partition name template */
	SELECT * INTO plain_schema, plain_relname
	FROM @extschema@.get_plain_schema_and_relname(parent_relid);

	child_relname_format := quote_ident(plain_schema) || '.' ||
							quote_ident(plain_relname || '_%s');

	/* Fetch base hash function for atttype */
	atttype := @extschema@.get_attribute_type(parent_relid, attr);

	/* Format function definition and execute it */
	EXECUTE format(func, funcname, attr, partitions_count, att_val_fmt,
				   old_fields, att_fmt, new_fields, child_relname_format,
				   @extschema@.get_type_hash_func(atttype)::TEXT);

	/* Create trigger on every partition */
	FOR num IN 0..partitions_count-1
	LOOP
		EXECUTE format(trigger,
					   triggername,
					   format(child_relname_format, num),
					   funcname);
	END LOOP;

	return funcname;
END
$$ LANGUAGE plpgsql;

/*
 * Returns hash function OID for specified type
 */
CREATE OR REPLACE FUNCTION @extschema@.get_type_hash_func(REGTYPE)
RETURNS REGPROC AS 'pg_pathman', 'get_type_hash_func'
LANGUAGE C STRICT;

/*
 * Calculates hash for integer value
 */
CREATE OR REPLACE FUNCTION @extschema@.get_hash_part_idx(INTEGER, INTEGER)
RETURNS INTEGER AS 'pg_pathman', 'get_hash_part_idx'
LANGUAGE C STRICT;<|MERGE_RESOLUTION|>--- conflicted
+++ resolved
@@ -22,13 +22,9 @@
 	v_child_relname		TEXT;
 	v_plain_schema		TEXT;
 	v_plain_relname		TEXT;
-<<<<<<< HEAD
 	v_atttype			REGTYPE;
 	v_hashfunc			REGPROC;
-=======
-	v_hashfunc			TEXT;
 	v_init_callback		REGPROCEDURE;
->>>>>>> b84a0a5b
 
 BEGIN
 	IF partition_data = true THEN
@@ -157,7 +153,6 @@
 	funcname				TEXT;
 	triggername				TEXT;
 	atttype					REGTYPE;
-	hashfunc				TEXT;
 	partitions_count		INTEGER;
 
 BEGIN
