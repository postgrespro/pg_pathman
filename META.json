--- conflicted
+++ resolved
@@ -1,13 +1,8 @@
 {
    "name": "pg_pathman",
    "abstract": "Partitioning tool",
-<<<<<<< HEAD
-   "description": "pg_pathman provides optimized partitioning mechanism and functions to manage partitions.",
-   "version": "1.4.5",
-=======
-   "description": "The `pg_pathman` module provides optimized partitioning mechanism and functions to manage partitions.",
-   "version": "1.4.6",
->>>>>>> 55e6dfd7
+   "description": "pg_pathman provides optimized partitioning mechanism and functions to manage partitions",
+   "version": "1.5.0",
    "maintainer": [
       "Ildar Musin <i.musin@postgrespro.ru>",
       "Dmitry Ivanov <d.ivanov@postgrespro.ru>",
@@ -29,13 +24,8 @@
        "pg_pathman": {
            "file": "pg_pathman--1.4.sql",
            "docfile": "README.md",
-<<<<<<< HEAD
-           "version": "1.4.5",
+           "version": "1.5.0",
            "abstract": "Effective partitioning tool for PostgreSQL 9.5 and higher"
-=======
-           "version": "1.4.6",
-           "abstract": "Partitioning tool"
->>>>>>> 55e6dfd7
       }
    },
    "meta-spec": {
