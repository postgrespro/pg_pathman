#!/usr/bin/env python3
# coding: utf-8
"""
partitioning_test.py
        Various stuff that looks out of place in regression tests

        Copyright (c) 2015-2017, Postgres Professional
"""

import unittest
import math
import time
import os
import re
import subprocess
import threading

from testgres import get_new_node, stop_all, get_config

version = get_config().get("VERSION_NUM")


# Helper function for json equality
def ordered(obj):
    if isinstance(obj, dict):
        return sorted((k, ordered(v)) for k, v in obj.items())
    if isinstance(obj, list):
        return sorted(ordered(x) for x in obj)
    else:
        return obj


def if_fdw_enabled(func):
    """ To run tests with FDW support, set environment variable TEST_FDW=1 """

    def wrapper(*args, **kwargs):
        if os.environ.get('FDW_DISABLED') != '1':
            func(*args, **kwargs)
        else:
            print('Warning: FDW features tests are disabled, skipping...')

    return wrapper

<<<<<<< HEAD
	def setUp(self):
		self.setup_cmd = [
			'create table abc(id serial, t text)',
			'insert into abc select generate_series(1, 300000)',
			'select create_hash_partitions(\'abc\', \'id\', 3, partition_data := false)',
		]

	def tearDown(self):
		stop_all()

	def start_new_pathman_cluster(self, name='test', allows_streaming=False):
		node = get_new_node(name)
		node.init(allows_streaming=allows_streaming)
		node.append_conf(
			'postgresql.conf',
			'shared_preload_libraries=\'pg_pathman\'\n')
		node.start()
		node.psql('postgres', 'create extension pg_pathman')
		return node

	def init_test_data(self, node):
		"""Initialize pg_pathman extension and test data"""
		for cmd in self.setup_cmd:
			node.safe_psql('postgres', cmd)

	def catchup_replica(self, master, replica):
		"""Wait until replica synchronizes with master"""
		if version >= 100000:
			wait_lsn_query = \
				'SELECT pg_current_wal_lsn() <= replay_lsn ' \
				'FROM pg_stat_replication WHERE application_name = \'%s\'' \
				% replica.name
		else:
			wait_lsn_query = \
				'SELECT pg_current_xlog_location() <= replay_location ' \
				'FROM pg_stat_replication WHERE application_name = \'%s\'' \
				% replica.name
		master.poll_query_until('postgres', wait_lsn_query)

	def printlog(self, logfile):
		with open(logfile, 'r') as log:
			for line in log.readlines():
				print(line)

	def test_concurrent(self):
		"""Tests concurrent partitioning"""
		try:
			node = self.start_new_pathman_cluster()
			self.init_test_data(node)

			node.psql(
				'postgres',
				'select partition_table_concurrently(\'abc\')')

			while True:
				# update some rows to check for deadlocks
				node.safe_psql(
					'postgres',
					'''
						update abc set t = 'test'
						where id in (select (random() * 300000)::int
						from generate_series(1, 3000))
					''')

				count = node.execute(
					'postgres',
					'select count(*) from pathman_concurrent_part_tasks')

				# if there is no active workers then it means work is done
				if count[0][0] == 0:
					break
				time.sleep(1)

			data = node.execute('postgres', 'select count(*) from only abc')
			self.assertEqual(data[0][0], 0)
			data = node.execute('postgres', 'select count(*) from abc')
			self.assertEqual(data[0][0], 300000)

			node.stop()
		except Exception as e:
			self.printlog(node.logs_dir + '/postgresql.log')
			raise e

	def test_replication(self):
		"""Tests how pg_pathman works with replication"""
		node = get_new_node('master')
		replica = get_new_node('repl')

		try:
			# initialize master server
			node = self.start_new_pathman_cluster(allows_streaming=True)
			node.backup('my_backup')

			# initialize replica from backup
			replica.init_from_backup(node, 'my_backup', has_streaming=True)
			replica.start()

			# initialize pg_pathman extension and some test data
			self.init_test_data(node)

			# wait until replica catches up
			self.catchup_replica(node, replica)

			# check that results are equal
			self.assertEqual(
				node.psql('postgres', 'explain (costs off) select * from abc'),
				replica.psql('postgres', 'explain (costs off) select * from abc')
			)

			# enable parent and see if it is enabled in replica
			node.psql('postgres', 'select enable_parent(\'abc\'')

			self.catchup_replica(node, replica)
			self.assertEqual(
				node.psql('postgres', 'explain (costs off) select * from abc'),
				replica.psql('postgres', 'explain (costs off) select * from abc')
			)
			self.assertEqual(
				node.psql('postgres', 'select * from abc'),
				replica.psql('postgres', 'select * from abc')
			)
			self.assertEqual(
				node.execute('postgres', 'select count(*) from abc')[0][0],
				300000
			)

			# check that direct UPDATE in pathman_config_params invalidates
			# cache
			node.psql(
				'postgres',
				'update pathman_config_params set enable_parent = false')
			self.catchup_replica(node, replica)
			self.assertEqual(
				node.psql('postgres', 'explain (costs off) select * from abc'),
				replica.psql('postgres', 'explain (costs off) select * from abc')
			)
			self.assertEqual(
				node.psql('postgres', 'select * from abc'),
				replica.psql('postgres', 'select * from abc')
			)
			self.assertEqual(
				node.execute('postgres', 'select count(*) from abc')[0][0],
				0
			)
		except Exception as e:
			self.printlog(node.logs_dir + '/postgresql.log')
			self.printlog(replica.logs_dir + '/postgresql.log')
			raise e

	def test_locks(self):
		"""Test that a session trying to create new partitions waits for other
		sessions if they are doing the same"""

		import threading
		import time

		class Flag:
			def __init__(self, value):
				self.flag = value

			def set(self, value):
				self.flag = value

			def get(self):
				return self.flag

		# There is one flag for each thread which shows if thread have done its work
		flags = [Flag(False) for i in range(3)]

		# All threads synchronize though this lock
		lock = threading.Lock()

		# Define thread function
		def add_partition(node, flag, query):
			""" We expect that this query will wait until another session
			commits or rolls back"""
			node.safe_psql('postgres', query)
			with lock:
				flag.set(True)

		# Initialize master server
		node = get_new_node('master')

		try:
			node.init()
			node.append_conf(
				'postgresql.conf',
				'shared_preload_libraries=\'pg_pathman\'\n')
			node.start()
			node.safe_psql(
				'postgres',
				'create extension pg_pathman; ' +
				'create table abc(id serial, t text); ' +
				'insert into abc select generate_series(1, 100000); ' +
				'select create_range_partitions(\'abc\', \'id\', 1, 50000);'
			)

			# Start transaction that will create partition
			con = node.connect()
			con.begin()
			con.execute('select append_range_partition(\'abc\')')

			# Start threads that suppose to add new partitions and wait some
			# time
			query = [
				'select prepend_range_partition(\'abc\')',
				'select append_range_partition(\'abc\')',
				'select add_range_partition(\'abc\', 500000, 550000)',
			]
			threads = []
			for i in range(3):
				thread = threading.Thread(
					target=add_partition,
					args=(node, flags[i], query[i]))
				threads.append(thread)
				thread.start()
			time.sleep(3)

			# This threads should wait until current transaction finished
			with lock:
				for i in range(3):
					self.assertEqual(flags[i].get(), False)

			# Commit transaction. Since then other sessions can create
			# partitions
			con.commit()

			# Now wait until each thread finishes
			for thread in threads:
				thread.join()

			# Check flags, it should be true which means that threads are
			# finished
			with lock:
				for i in range(3):
					self.assertEqual(flags[i].get(), True)

			# Check that all partitions are created
			self.assertEqual(
				node.safe_psql(
					'postgres',
					'select count(*) from pg_inherits where inhparent=\'abc\'::regclass'
				),
				b'6\n'
			)
		except Exception as e:
			self.printlog(node.logs_dir + '/postgresql.log')
			raise e

	def test_tablespace(self):
		"""Check tablespace support"""

		def check_tablespace(node, tablename, tablespace):
			res = node.execute(
				'postgres',
				'select get_tablespace(\'{}\')'.format(tablename))
			if len(res) == 0:
				return False

			return res[0][0] == tablespace

		node = get_new_node('master')
		node.init()
		node.append_conf(
			'postgresql.conf',
			'shared_preload_libraries=\'pg_pathman\'\n')
		node.start()
		node.psql('postgres', 'create extension pg_pathman')

		# create tablespace
		path = os.path.join(node.data_dir, 'test_space_location')
		os.mkdir(path)
		node.psql(
			'postgres',
			'create tablespace test_space location \'{}\''.format(path))

		# create table in this tablespace
		node.psql(
			'postgres',
			'create table abc(a serial, b int) tablespace test_space')

		# create three partitions. Excpect that they will be created in the
		# same tablespace as the parent table
		node.psql(
			'postgres',
			'select create_range_partitions(\'abc\', \'a\', 1, 10, 3)')
		self.assertTrue(check_tablespace(node, 'abc', 'test_space'))

		# check tablespace for appended partition
		node.psql(
			'postgres',
			'select append_range_partition(\'abc\', \'abc_appended\')')
		self.assertTrue(check_tablespace(node, 'abc_appended', 'test_space'))

		# check tablespace for prepended partition
		node.psql(
			'postgres',
			'select prepend_range_partition(\'abc\', \'abc_prepended\')')
		self.assertTrue(check_tablespace(node, 'abc_prepended', 'test_space'))

		# check tablespace for prepended partition
		node.psql(
			'postgres',
			'select add_range_partition(\'abc\', 41, 51, \'abc_added\')')
		self.assertTrue(check_tablespace(node, 'abc_added', 'test_space'))

		# check tablespace for split
		node.psql(
			'postgres',
			'select split_range_partition(\'abc_added\', 45, \'abc_splitted\')')
		self.assertTrue(check_tablespace(node, 'abc_splitted', 'test_space'))

		# now let's specify tablespace explicitly
		node.psql(
			'postgres',
			'select append_range_partition(\'abc\', \'abc_appended_2\', \'pg_default\')')
		node.psql(
			'postgres',
			'select prepend_range_partition(\'abc\', \'abc_prepended_2\', \'pg_default\')')
		node.psql(
			'postgres',
			'select add_range_partition(\'abc\', 61, 71, \'abc_added_2\', \'pg_default\')')
		node.psql(
			'postgres',
			'select split_range_partition(\'abc_added_2\', 65, \'abc_splitted_2\', \'pg_default\')')
		self.assertTrue(check_tablespace(node, 'abc_appended_2', 'pg_default'))
		self.assertTrue(check_tablespace(node, 'abc_prepended_2', 'pg_default'))
		self.assertTrue(check_tablespace(node, 'abc_added_2', 'pg_default'))
		self.assertTrue(check_tablespace(node, 'abc_splitted_2', 'pg_default'))

	@if_fdw_enabled
	def test_foreign_table(self):
		"""Test foreign tables"""

		# Start master server
		master = get_new_node('test')
		master.init()
		master.append_conf(
			'postgresql.conf',
			'shared_preload_libraries=\'pg_pathman, postgres_fdw\'\n')
		master.start()
		master.psql('postgres', 'create extension pg_pathman')
		master.psql('postgres', 'create extension postgres_fdw')

		# RANGE partitioning test with FDW:
		#   - create range partitioned table in master
		#   - create foreign server
		#   - create foreign table and insert some data into it
		#   - attach foreign table to partitioned one
		#   - try inserting data into foreign partition via parent
		#   - drop partitions
		master.psql(
			'postgres',
			'''create table abc(id serial, name text);
			select create_range_partitions('abc', 'id', 0, 10, 2)''')

		# Current user name (needed for user mapping)
		username = master.execute('postgres', 'select current_user')[0][0]

		# Start foreign server
		fserv = get_new_node('fserv')
		fserv.init().start()
		fserv.safe_psql('postgres', 'create table ftable(id serial, name text)')
		fserv.safe_psql('postgres', 'insert into ftable values (25, \'foreign\')')

		# Create foreign table and attach it to partitioned table
		master.safe_psql(
			'postgres',
			'''create server fserv
			foreign data wrapper postgres_fdw
			options (dbname 'postgres', host '127.0.0.1', port '{}')'''.format(fserv.port)
		)
		master.safe_psql(
			'postgres',
			'''create user mapping for {0}
			server fserv
			options (user '{0}')'''.format(username)
		)
		master.safe_psql(
			'postgres',
			'''import foreign schema public limit to (ftable)
			from server fserv into public'''
		)
		master.safe_psql(
			'postgres',
			'select attach_range_partition(\'abc\', \'ftable\', 20, 30)')

		# Check that table attached to partitioned table
		self.assertEqual(
			master.safe_psql('postgres', 'select * from ftable'),
			b'25|foreign\n'
		)

		# Check that we can successfully insert new data into foreign partition
		master.safe_psql('postgres', 'insert into abc values (26, \'part\')')
		self.assertEqual(
			master.safe_psql('postgres', 'select * from ftable order by id'),
			b'25|foreign\n26|part\n'
		)

		# Testing drop partitions (including foreign partitions)
		master.safe_psql('postgres', 'select drop_partitions(\'abc\')')

		# HASH partitioning with FDW:
		#   - create hash partitioned table in master
		#   - create foreign table
		#   - replace local partition with foreign one
		#   - insert data
		#   - drop partitions
		master.psql(
			'postgres',
			'''create table hash_test(id serial, name text);
			select create_hash_partitions('hash_test', 'id', 2)''')
		fserv.safe_psql('postgres', 'create table f_hash_test(id serial, name text)')

		master.safe_psql(
			'postgres',
			'''import foreign schema public limit to (f_hash_test)
			from server fserv into public'''
		)
		master.safe_psql(
			'postgres',
			'select replace_hash_partition(\'hash_test_1\', \'f_hash_test\')')
		master.safe_psql('postgres', 'insert into hash_test select generate_series(1,10)')

		self.assertEqual(
			master.safe_psql('postgres', 'select * from hash_test'),
			b'1|\n2|\n5|\n6|\n8|\n9|\n3|\n4|\n7|\n10|\n'
		)
		master.safe_psql('postgres', 'select drop_partitions(\'hash_test\')')

	def test_parallel_nodes(self):
		"""Test parallel queries under partitions"""

		import json

		# Init and start postgres instance with preload pg_pathman module
		node = get_new_node('test')
		node.init()
		node.append_conf(
			'postgresql.conf',
			'shared_preload_libraries=\'pg_pathman, postgres_fdw\'\n')
		node.start()

		# Check version of postgres server
		# If version < 9.6 skip all tests for parallel queries
		if version < 90600:
			return

		# Prepare test database
		node.psql('postgres', 'create extension pg_pathman')
		node.psql('postgres', 'create table range_partitioned as select generate_series(1, 1e4::integer) i')
		node.psql('postgres', 'alter table range_partitioned alter column i set not null')
		node.psql('postgres', 'select create_range_partitions(\'range_partitioned\', \'i\', 1, 1e3::integer)')
		node.psql('postgres', 'vacuum analyze range_partitioned')

		node.psql('postgres', 'create table hash_partitioned as select generate_series(1, 1e4::integer) i')
		node.psql('postgres', 'alter table hash_partitioned alter column i set not null')
		node.psql('postgres', 'select create_hash_partitions(\'hash_partitioned\', \'i\', 10)')
		node.psql('postgres', 'vacuum analyze hash_partitioned')

		node.psql('postgres', """
			create or replace function query_plan(query text) returns jsonb as $$
			declare
					plan jsonb;
			begin
					execute 'explain (costs off, format json)' || query into plan;
					return plan;
			end;
			$$ language plpgsql;
		""")

		# Test parallel select
		with node.connect() as con:
			con.execute('set max_parallel_workers_per_gather = 2')
			if version >= 100000:
				con.execute('set min_parallel_table_scan_size = 0')
			else:
				con.execute('set min_parallel_relation_size = 0')
			con.execute('set parallel_setup_cost = 0')
			con.execute('set parallel_tuple_cost = 0')

			# Check parallel aggregate plan
			test_query = 'select count(*) from range_partitioned where i < 1500'
			plan = con.execute('select query_plan(\'%s\')' % test_query)[0][0]
			expected = json.loads("""
			[
			  {
				"Plan": {
				  "Node Type": "Aggregate",
				  "Strategy": "Plain",
				  "Partial Mode": "Finalize",
				  "Parallel Aware": false,
				  "Plans": [
					{
					  "Node Type": "Gather",
					  "Parent Relationship": "Outer",
					  "Parallel Aware": false,
					  "Workers Planned": 2,
					  "Single Copy": false,
					  "Plans": [
						{
						  "Node Type": "Aggregate",
						  "Strategy": "Plain",
						  "Partial Mode": "Partial",
						  "Parent Relationship": "Outer",
						  "Parallel Aware": false,
						  "Plans": [
							{
							  "Node Type": "Append",
							  "Parent Relationship": "Outer",
							  "Parallel Aware": false,
							  "Plans": [
								{
								  "Node Type": "Seq Scan",
								  "Parent Relationship": "Member",
								  "Parallel Aware": true,
								  "Relation Name": "range_partitioned_2",
								  "Alias": "range_partitioned_2",
								  "Filter": "(i < 1500)"
								},
								{
								  "Node Type": "Seq Scan",
								  "Parent Relationship": "Member",
								  "Parallel Aware": true,
								  "Relation Name": "range_partitioned_1",
								  "Alias": "range_partitioned_1"
								}
							  ]
							}
						  ]
						}
					  ]
					}
				  ]
				}
			  }
			]
			""")
			self.assertEqual(ordered(plan), ordered(expected))

			# Check count of returned tuples
			count = con.execute('select count(*) from range_partitioned where i < 1500')[0][0]
			self.assertEqual(count, 1499)

			# Check simple parallel seq scan plan with limit
			test_query = 'select * from range_partitioned where i < 1500 limit 5'
			plan = con.execute('select query_plan(\'%s\')' % test_query)[0][0]
			expected = json.loads("""
			[
			  {
				"Plan": {
				  "Node Type": "Limit",
				  "Parallel Aware": false,
				  "Plans": [
					{
					  "Node Type": "Gather",
					  "Parent Relationship": "Outer",
					  "Parallel Aware": false,
					  "Workers Planned": 2,
					  "Single Copy": false,
					  "Plans": [
						{
						  "Node Type": "Append",
						  "Parent Relationship": "Outer",
						  "Parallel Aware": false,
						  "Plans": [
							{
							  "Node Type": "Seq Scan",
							  "Parent Relationship": "Member",
							  "Parallel Aware": true,
							  "Relation Name": "range_partitioned_2",
							  "Alias": "range_partitioned_2",
							  "Filter": "(i < 1500)"
							},
							{
							  "Node Type": "Seq Scan",
							  "Parent Relationship": "Member",
							  "Parallel Aware": true,
							  "Relation Name": "range_partitioned_1",
							  "Alias": "range_partitioned_1"
							}
						  ]
						}
					  ]
					}
				  ]
				}
			  }
			]
			""")
			self.assertEqual(ordered(plan), ordered(expected))

			# Check tuples returned by query above
			res_tuples = con.execute('select * from range_partitioned where i < 1500 limit 5')
			res_tuples = sorted(map(lambda x: x[0], res_tuples))
			expected = [1, 2, 3, 4, 5]
			self.assertEqual(res_tuples, expected)

			# Check the case when none partition is selected in result plan
			test_query = 'select * from range_partitioned where i < 1'
			plan = con.execute('select query_plan(\'%s\')' % test_query)[0][0]
			expected = json.loads("""
			[
			   {
				 "Plan": {
				   "Node Type": "Result",
				   "Parallel Aware": false,
				   "One-Time Filter": "false"
				 }
			   }
			]
			""")
			self.assertEqual(ordered(plan), ordered(expected))

		# Remove all objects for testing
		node.psql('postgres', 'drop table range_partitioned cascade')
		node.psql('postgres', 'drop table hash_partitioned cascade')
		node.psql('postgres', 'drop extension pg_pathman cascade')

		# Stop instance and finish work
		node.stop()
		node.cleanup()

	def test_conc_part_creation_insert(self):
		"""Test concurrent partition creation on INSERT"""

		# Create and start new instance
		node = self.start_new_pathman_cluster(allows_streaming=False)

		# Create table 'ins_test' and partition it
		with node.connect() as con0:
			con0.begin()
			con0.execute('create table ins_test(val int not null)')
			con0.execute('insert into ins_test select generate_series(1, 50)')
			con0.execute("select create_range_partitions('ins_test', 'val', 1, 10)")
			con0.commit()

		# Create two separate connections for this test
		with node.connect() as con1, node.connect() as con2:

			# Thread for connection #2 (it has to wait)
			def con2_thread():
				con2.execute('insert into ins_test values(51)')
				con2.commit()

			# Step 1: lock partitioned table in con1
			con1.begin()
			con1.execute('select count(*) from ins_test') # load pathman's cache
			con1.execute('lock table ins_test in share update exclusive mode')

			# Step 2: try inserting new value in con2 (waiting)
			con2.begin()
			con2.execute('select count(*) from ins_test') # load pathman's cache
			t = threading.Thread(target=con2_thread)
			t.start()

			# Step 3: wait until 't' locks
			while True:
				with node.connect() as con0:
					locks = con0.execute("""
						select count(*) from pg_locks where granted = 'f'
					""")

					if int(locks[0][0]) > 0:
						break

			# Step 4: try inserting new value in con1 (success, unlock)
			con1.execute('insert into ins_test values(52)')
			con1.commit()

			# Step 5: wait for con2
			t.join()

			rows = con1.execute("""
				select * from pathman_partition_list
				where parent = 'ins_test'::regclass
				order by range_min, range_max
			""")

			# check number of partitions
			self.assertEqual(len(rows), 6)

			# check range_max of partitions
			self.assertEqual(int(rows[0][5]), 11)
			self.assertEqual(int(rows[1][5]), 21)
			self.assertEqual(int(rows[2][5]), 31)
			self.assertEqual(int(rows[3][5]), 41)
			self.assertEqual(int(rows[4][5]), 51)
			self.assertEqual(int(rows[5][5]), 61)

		# Stop instance and finish work
		node.stop()
		node.cleanup()

	def test_conc_part_merge_insert(self):
		"""Test concurrent merge_range_partitions() + INSERT"""

		# Create and start new instance
		node = self.start_new_pathman_cluster(allows_streaming=False)

		# Create table 'ins_test' and partition it
		with node.connect() as con0:
			con0.begin()
			con0.execute('create table ins_test(val int not null)')
			con0.execute("select create_range_partitions('ins_test', 'val', 1, 10, 10)")
			con0.commit()

		# Create two separate connections for this test
		with node.connect() as con1, node.connect() as con2:

			# Thread for connection #2 (it has to wait)
			def con2_thread():
				con2.begin()
				con2.execute('insert into ins_test values(20)')
				con2.commit()

			# Step 1: initilize con1
			con1.begin()
			con1.execute('select count(*) from ins_test') # load pathman's cache

			# Step 2: initilize con2
			con2.begin()
			con2.execute('select count(*) from ins_test') # load pathman's cache
			con2.commit() # unlock relations

			# Step 3: merge 'ins_test1' + 'ins_test_2' in con1 (success)
			con1.execute("select merge_range_partitions('ins_test_1', 'ins_test_2')")

			# Step 4: try inserting new value in con2 (waiting)
			t = threading.Thread(target=con2_thread)
			t.start()

			# Step 5: wait until 't' locks
			while True:
				with node.connect() as con0:
					locks = con0.execute("""
						select count(*) from pg_locks where granted = 'f'
					""")

					if int(locks[0][0]) > 0:
						break

			# Step 6: finish merge in con1 (success, unlock)
			con1.commit()

			# Step 7: wait for con2
			t.join()

			rows = con1.execute("select *, tableoid::regclass::text from ins_test")

			# check number of rows in table
			self.assertEqual(len(rows), 1)

			# check value that has been inserted
			self.assertEqual(int(rows[0][0]), 20)

			# check partition that was chosen for insert
			self.assertEqual(str(rows[0][1]), 'ins_test_11')

		# Stop instance and finish work
		node.stop()
		node.cleanup()

	def test_conc_part_split_insert(self):
		"""Test concurrent split_range_partition() + INSERT"""

		# Create and start new instance
		node = self.start_new_pathman_cluster(allows_streaming=False)

		# Create table 'ins_test' and partition it
		with node.connect() as con0:
			con0.begin()
			con0.execute('create table ins_test(val int not null)')
			con0.execute("select create_range_partitions('ins_test', 'val', 1, 10, 10)")
			con0.commit()

		# Create two separate connections for this test
		with node.connect() as con1, node.connect() as con2:

			# Thread for connection #2 (it has to wait)
			def con2_thread():
				con2.begin()
				con2.execute('insert into ins_test values (3), (6)')
				con2.commit()

			# Step 1: initilize con1
			con1.begin()
			con1.execute('select count(*) from ins_test') # load pathman's cache

			# Step 2: initilize con2
			con2.begin()
			con2.execute('select count(*) from ins_test') # load pathman's cache
			con2.commit() # unlock relations

			# Step 3: split 'ins_test1' in con1 (success)
			con1.execute("select split_range_partition('ins_test_1', 5)")

			# Step 4: try inserting new values in con2 (waiting)
			t = threading.Thread(target=con2_thread)
			t.start()

			# Step 5: wait until 't' locks
			while True:
				with node.connect() as con0:
					locks = con0.execute("""
						select count(*) from pg_locks where granted = 'f'
					""")

					if int(locks[0][0]) > 0:
						break

			# Step 6: finish split in con1 (success, unlock)
			con1.commit()

			# Step 7: wait for con2
			t.join()

			rows = con1.execute("""
				select *, tableoid::regclass::text
				from ins_test
				order by val asc
			""")

			# check number of rows in table
			self.assertEqual(len(rows), 2)

			# check values that have been inserted
			self.assertEqual(int(rows[0][0]), 3)
			self.assertEqual(int(rows[1][0]), 6)

			# check partitions that were chosen for insert
			self.assertEqual(str(rows[0][1]), 'ins_test_1')
			self.assertEqual(str(rows[1][1]), 'ins_test_11')

		# Stop instance and finish work
		node.stop()
		node.cleanup()

	def test_pg_dump(self):
		"""
		Test using dump and restore of partitioned table through pg_dump and pg_restore tools.

		Test strategy:
		- test range and hash partitioned tables;
		- for each partitioned table check on restorable side the following quantities:
			* constraints related to partitioning;
			* init callback function and enable parent flag;
			* number of rows in parent and child tables;
			* plan validity of simple SELECT query under partitioned table;
		- check dumping using the following parameters of pg_dump:
			* format = plain | custom;
			* using of inserts and copy.
		- all test cases are carried out on tables half-full with data located in parent part,
			the rest of data - in child tables.
		"""

		import subprocess

		# Init and start postgres instance with preload pg_pathman module
		node = get_new_node('test')
		node.init()
		node.append_conf(
			'postgresql.conf',
			"""
			shared_preload_libraries=\'pg_pathman\'
			pg_pathman.override_copy=false
			""")
		node.start()

		# Init two databases: initial and copy
		node.psql('postgres', 'create database initial')
		node.psql('postgres', 'create database copy')
		node.psql('initial', 'create extension pg_pathman')

		# Create and fillin partitioned table in initial database
		with node.connect('initial') as con:

			# create and initailly fillin tables
			con.execute('create table range_partitioned (i integer not null)')
			con.execute('insert into range_partitioned select i from generate_series(1, 500) i')
			con.execute('create table hash_partitioned (i integer not null)')
			con.execute('insert into hash_partitioned select i from generate_series(1, 500) i')

			# partition table keeping data in base table
			# enable_parent parameter automatically becames true
			con.execute('select create_range_partitions(\'range_partitioned\', \'i\', 1, 200, partition_data := false)')
			con.execute('select create_hash_partitions(\'hash_partitioned\', \'i\', 5, false)')

			# fillin child tables with remain data
			con.execute('insert into range_partitioned select i from generate_series(501, 1000) i')
			con.execute('insert into hash_partitioned select i from generate_series(501, 1000) i')

			# set init callback
			con.execute("""
				create or replace function init_partition_stub_callback(args jsonb)
				returns void as $$
				begin
				end
				$$ language plpgsql;
			""")
			con.execute('select set_init_callback(\'range_partitioned\', \'init_partition_stub_callback(jsonb)\')')
			con.execute('select set_init_callback(\'hash_partitioned\', \'init_partition_stub_callback(jsonb)\')')

			# turn off enable_parent option
			con.execute('select set_enable_parent(\'range_partitioned\', false)')
			con.execute('select set_enable_parent(\'hash_partitioned\', false)')

			con.commit()

		# compare strategies
		CMP_OK, PLANS_MISMATCH, CONTENTS_MISMATCH = range(3)
		def cmp_full(con1, con2):
			"""Compare selection partitions in plan and contents in partitioned tables"""

			plan_query = 'explain (costs off, format json) select * from %s'
			content_query = 'select * from %s order by i'
			table_refs = [
					'range_partitioned',
					'only range_partitioned',
					'hash_partitioned',
					'only hash_partitioned'
			]
			for table_ref in table_refs:
				plan_initial = con1.execute(plan_query % table_ref)[0][0][0]['Plan']
				plan_copy = con2.execute(plan_query % table_ref)[0][0][0]['Plan']
				if ordered(plan_initial) != ordered(plan_copy):
					return PLANS_MISMATCH

				content_initial = [x[0] for x in con1.execute(content_query % table_ref)]
				content_copy = [x[0] for x in con2.execute(content_query % table_ref)]
				if content_initial != content_copy:
					return CONTENTS_MISMATCH

				return CMP_OK

		def turnoff_pathman(node):
			node.psql('initial', 'alter system set pg_pathman.enable to off')
			node.reload()

		def turnon_pathman(node):
			node.psql('initial', 'alter system set pg_pathman.enable to on')
			node.psql('copy', 'alter system set pg_pathman.enable to on')
			node.psql('initial', 'alter system set pg_pathman.override_copy to off')
			node.psql('copy', 'alter system set pg_pathman.override_copy to off')
			node.reload()

		# Test dump/restore from init database to copy functionality
		test_params = [
			(None,
			 None,
			 [node.get_bin_path("pg_dump"),
				"-p {}".format(node.port),
				"initial"],
			 [node.get_bin_path("psql"),
				 "-p {}".format(node.port),
				 "copy"],
			 cmp_full),     # dump as plain text and restore via COPY
			(turnoff_pathman,
			 turnon_pathman,
			 [node.get_bin_path("pg_dump"),
				"-p {}".format(node.port),
				"--inserts",
				"initial"],
			 [node.get_bin_path("psql"),
				 "-p {}".format(node.port),
				 "copy"],
			 cmp_full),   # dump as plain text and restore via INSERTs
			(None,
			 None,
			 [node.get_bin_path("pg_dump"),
				"-p {}".format(node.port),
				"--format=custom",
				"initial"],
			 [node.get_bin_path("pg_restore"),
				 "-p {}".format(node.port),
				 "--dbname=copy"],
			 cmp_full),     # dump in archive format
		]

		try:
			FNULL = open(os.devnull, 'w')

			for preproc, postproc, pg_dump_params, pg_restore_params, cmp_dbs in test_params:

				dump_restore_cmd = " | ".join((' '.join(pg_dump_params), ' '.join(pg_restore_params)))

				if (preproc != None):
					preproc(node)

				# transfer and restore data
				p1 = subprocess.Popen(pg_dump_params, stdout=subprocess.PIPE)
				stdoutdata, _ = p1.communicate()
				p2 = subprocess.Popen(pg_restore_params, stdin=subprocess.PIPE,
						stdout=FNULL, stderr=FNULL)
				p2.communicate(input=stdoutdata)

				if (postproc != None):
					postproc(node)

				# check validity of data
				with node.connect('initial') as con1, node.connect('copy') as con2:

					# compare plans and contents of initial and copy
					cmp_result = cmp_dbs(con1, con2)
					self.assertNotEqual(cmp_result, PLANS_MISMATCH,
							"mismatch in plans of select query on partitioned tables under the command: %s" % dump_restore_cmd)
					self.assertNotEqual(cmp_result, CONTENTS_MISMATCH,
							"mismatch in contents of partitioned tables under the command: %s" % dump_restore_cmd)

					# compare enable_parent flag and callback function
					config_params_query = """
						select partrel, enable_parent, init_callback from pathman_config_params
					"""
					config_params_initial, config_params_copy = {}, {}
					for row in con1.execute(config_params_query):
						config_params_initial[row[0]] = row[1:]
					for row in con2.execute(config_params_query):
						config_params_copy[row[0]] = row[1:]
					self.assertEqual(config_params_initial, config_params_copy, \
							"mismatch in pathman_config_params under the command: %s" % dump_restore_cmd)

					# compare constraints on each partition
					constraints_query = """
						select r.relname, c.conname, c.consrc from
							pg_constraint c join pg_class r on c.conrelid=r.oid
							where relname similar to '(range|hash)_partitioned_\d+'
					"""
					constraints_initial, constraints_copy = {}, {}
					for row in con1.execute(constraints_query):
						constraints_initial[row[0]] = row[1:]
					for row in con2.execute(constraints_query):
						constraints_copy[row[0]] = row[1:]
					self.assertEqual(constraints_initial, constraints_copy, \
							"mismatch in partitions' constraints under the command: %s" % dump_restore_cmd)

				# clear copy database
				node.psql('copy', 'drop schema public cascade')
				node.psql('copy', 'create schema public')
				node.psql('copy', 'drop extension pg_pathman cascade')

		except:
			raise
		finally:
			FNULL.close()

		# Stop instance and finish work
		node.stop()
		node.cleanup()

	def test_concurrent_detach(self):
		"""Test concurrent detach partition with contiguous tuple inserting and spawning new partitions"""

		# Init parameters
		num_insert_workers = 8
		detach_timeout = 0.1			# time in sec between successive inserts and detachs
		num_detachs = 100				# estimated number of detachs
		inserts_advance = 1				# abvance in sec of inserts process under detachs
		test_interval = int(math.ceil(detach_timeout * num_detachs))

		insert_pgbench_script = os.path.dirname(os.path.realpath(__file__)) \
					+ "/pgbench_scripts/insert_current_timestamp.pgbench"
		detach_pgbench_script = os.path.dirname(os.path.realpath(__file__)) \
					+ "/pgbench_scripts/detachs_in_timeout.pgbench"

		# Check pgbench scripts on existance
		self.assertTrue(os.path.isfile(insert_pgbench_script),
				msg="pgbench script with insert timestamp doesn't exist")
		self.assertTrue(os.path.isfile(detach_pgbench_script),
				msg="pgbench script with detach letfmost partition doesn't exist")

		# Create and start new instance
		node = self.start_new_pathman_cluster(allows_streaming=False)

		# Create partitioned table for testing that spawns new partition on each next *detach_timeout* sec
		with node.connect() as con0:
			con0.begin()
			con0.execute('create table ts_range_partitioned(ts timestamp not null)')
			con0.execute("select create_range_partitions('ts_range_partitioned', 'ts', current_timestamp, interval '%f', 1)" % detach_timeout)
			con0.commit()

		# Run in background inserts and detachs processes
		FNULL = open(os.devnull, 'w')

		# init pgbench's utility tables
		init_pgbench = node.pgbench(stdout=FNULL, stderr=FNULL, options=["-i"])
		init_pgbench.wait()

		inserts = node.pgbench(stdout=FNULL, stderr=subprocess.PIPE, options=[
				"-j", "%i" % num_insert_workers,
				"-c", "%i" % num_insert_workers,
				"-f", insert_pgbench_script,
				"-T", "%i" % (test_interval+inserts_advance)
			])
		time.sleep(inserts_advance)
		detachs = node.pgbench(stdout=FNULL, stderr=FNULL, options=[
				"-D", "timeout=%f" % detach_timeout,
				"-f", detach_pgbench_script,
				"-T", "%i" % test_interval
			])

		# Wait for completion of processes
		_, stderrdata = inserts.communicate()
		detachs.wait()

		# Obtain error log from inserts process
		self.assertIsNone(re.search("ERROR|FATAL|PANIC", str(stderrdata)),
			msg="Race condition between detach and concurrent inserts with append partition is expired")

		# Stop instance and finish work
		node.stop()
		node.cleanup()
		FNULL.close()
=======

class PartitioningTests(unittest.TestCase):
    def setUp(self):
        self.setup_cmd = [
            "create table abc(id serial, t text)",
            "insert into abc select generate_series(1, 300000)",
            "select create_hash_partitions('abc', 'id', 3, partition_data := false)",
        ]

    def tearDown(self):
        stop_all()

    def start_new_pathman_cluster(self, name='test', allows_streaming=False):
        node = get_new_node(name)
        node.init(allows_streaming=allows_streaming)
        node.append_conf("postgresql.conf", "shared_preload_libraries='pg_pathman'\n")
        node.start()
        node.psql('postgres', 'create extension pg_pathman')
        return node

    def init_test_data(self, node):
        """ Initialize pg_pathman extension and test data """
        for cmd in self.setup_cmd:
            node.safe_psql('postgres', cmd)

    def catchup_replica(self, master, replica):
        """ Wait until replica synchronizes with master """
        if version >= 100000:
            wait_lsn_query = \
             'SELECT pg_current_wal_lsn() <= replay_lsn ' \
             'FROM pg_stat_replication WHERE application_name = \'%s\'' \
             % replica.name
        else:
            wait_lsn_query = \
             'SELECT pg_current_xlog_location() <= replay_location ' \
             'FROM pg_stat_replication WHERE application_name = \'%s\'' \
             % replica.name
        master.poll_query_until('postgres', wait_lsn_query)

    def test_concurrent(self):
        """ Test concurrent partitioning """

        node = self.start_new_pathman_cluster()
        self.init_test_data(node)

        node.psql('postgres', "select partition_table_concurrently('abc')")

        while True:
            # update some rows to check for deadlocks
            node.safe_psql('postgres', """
                update abc set t = 'test'
                where id in (select (random() * 300000)::int
                from generate_series(1, 3000))
            """)

            count = node.execute('postgres', """
                select count(*) from pathman_concurrent_part_tasks
            """)

            # if there is no active workers then it means work is done
            if count[0][0] == 0:
                break
            time.sleep(1)

        data = node.execute('postgres', 'select count(*) from only abc')
        self.assertEqual(data[0][0], 0)
        data = node.execute('postgres', 'select count(*) from abc')
        self.assertEqual(data[0][0], 300000)

        node.stop()

    def test_replication(self):
        """ Test how pg_pathman works with replication """

        node = get_new_node('master')
        replica = get_new_node('repl')

        # initialize master server
        node = self.start_new_pathman_cluster(allows_streaming=True)
        node.backup('my_backup')

        # initialize replica from backup
        replica.init_from_backup(node, 'my_backup', has_streaming=True)
        replica.start()

        # initialize pg_pathman extension and some test data
        self.init_test_data(node)

        # wait until replica catches up
        self.catchup_replica(node, replica)

        # check that results are equal
        self.assertEqual(
            node.psql('postgres', 'explain (costs off) select * from abc'),
            replica.psql('postgres', 'explain (costs off) select * from abc'))

        # enable parent and see if it is enabled in replica
        node.psql('postgres', 'select enable_parent(\'abc\'')

        self.catchup_replica(node, replica)
        self.assertEqual(
            node.psql('postgres', 'explain (costs off) select * from abc'),
            replica.psql('postgres', 'explain (costs off) select * from abc'))
        self.assertEqual(
            node.psql('postgres', 'select * from abc'),
            replica.psql('postgres', 'select * from abc'))
        self.assertEqual(
            node.execute('postgres', 'select count(*) from abc')[0][0], 300000)

        # check that UPDATE in pathman_config_params invalidates cache
        node.psql('postgres', 'update pathman_config_params set enable_parent = false')
        self.catchup_replica(node, replica)
        self.assertEqual(
            node.psql('postgres', 'explain (costs off) select * from abc'),
            replica.psql('postgres', 'explain (costs off) select * from abc'))
        self.assertEqual(
            node.psql('postgres', 'select * from abc'),
            replica.psql('postgres', 'select * from abc'))
        self.assertEqual(node.execute('postgres', 'select count(*) from abc')[0][0], 0)

    def test_locks(self):
        """
        Test that a session trying to create new partitions
        waits for other sessions if they are doing the same
        """

        import threading
        import time

        class Flag:
            def __init__(self, value):
                self.flag = value

            def set(self, value):
                self.flag = value

            def get(self):
                return self.flag

        # There is one flag for each thread which shows if thread have done its work
        flags = [Flag(False) for i in range(3)]

        # All threads synchronize though this lock
        lock = threading.Lock()

        # Define thread function
        def add_partition(node, flag, query):
            """
            We expect that this query will wait until
            another session commits or rolls back
            """
            node.safe_psql('postgres', query)
            with lock:
                flag.set(True)

        # Initialize master server
        node = get_new_node('master')

        node.init()
        node.append_conf("postgresql.conf", "shared_preload_libraries='pg_pathman'\n")
        node.start()
        node.safe_psql(
            'postgres',
            'create extension pg_pathman; ' + 'create table abc(id serial, t text); ' +
            'insert into abc select generate_series(1, 100000); ' +
            'select create_range_partitions(\'abc\', \'id\', 1, 50000);')

        # Start transaction that will create partition
        con = node.connect()
        con.begin()
        con.execute('select append_range_partition(\'abc\')')

        # Start threads that suppose to add new partitions and wait some
        # time
        query = [
            'select prepend_range_partition(\'abc\')',
            'select append_range_partition(\'abc\')',
            'select add_range_partition(\'abc\', 500000, 550000)',
        ]
        threads = []
        for i in range(3):
            thread = threading.Thread(
                target=add_partition, args=(node, flags[i], query[i]))
            threads.append(thread)
            thread.start()
        time.sleep(3)

        # This threads should wait until current transaction finished
        with lock:
            for i in range(3):
                self.assertEqual(flags[i].get(), False)

        # Commit transaction. Since then other sessions can create
        # partitions
        con.commit()

        # Now wait until each thread finishes
        for thread in threads:
            thread.join()

        # Check flags, it should be true which means that threads are
        # finished
        with lock:
            for i in range(3):
                self.assertEqual(flags[i].get(), True)

        # Check that all partitions are created
        self.assertEqual(
            node.safe_psql(
                'postgres',
                'select count(*) from pg_inherits where inhparent=\'abc\'::regclass'),
            b'6\n')

    def test_tablespace(self):
        """ Check tablespace support """

        def check_tablespace(node, tablename, tablespace):
            res = node.execute('postgres',
                               'select get_tablespace(\'{}\')'.format(tablename))
            if len(res) == 0:
                return False

            return res[0][0] == tablespace

        node = get_new_node('master')
        node.init()
        node.append_conf('postgresql.conf', 'shared_preload_libraries=\'pg_pathman\'\n')
        node.start()
        node.psql('postgres', 'create extension pg_pathman')

        # create tablespace
        path = os.path.join(node.data_dir, 'test_space_location')
        os.mkdir(path)
        node.psql('postgres', 'create tablespace test_space location \'{}\''.format(path))

        # create table in this tablespace
        node.psql('postgres', 'create table abc(a serial, b int) tablespace test_space')

        # create three partitions. Excpect that they will be created in the
        # same tablespace as the parent table
        node.psql('postgres', 'select create_range_partitions(\'abc\', \'a\', 1, 10, 3)')
        self.assertTrue(check_tablespace(node, 'abc', 'test_space'))

        # check tablespace for appended partition
        node.psql('postgres', 'select append_range_partition(\'abc\', \'abc_appended\')')
        self.assertTrue(check_tablespace(node, 'abc_appended', 'test_space'))

        # check tablespace for prepended partition
        node.psql('postgres',
                  'select prepend_range_partition(\'abc\', \'abc_prepended\')')
        self.assertTrue(check_tablespace(node, 'abc_prepended', 'test_space'))

        # check tablespace for prepended partition
        node.psql('postgres',
                  'select add_range_partition(\'abc\', 41, 51, \'abc_added\')')
        self.assertTrue(check_tablespace(node, 'abc_added', 'test_space'))

        # check tablespace for split
        node.psql('postgres',
                  'select split_range_partition(\'abc_added\', 45, \'abc_splitted\')')
        self.assertTrue(check_tablespace(node, 'abc_splitted', 'test_space'))

        # now let's specify tablespace explicitly
        node.psql(
            'postgres',
            'select append_range_partition(\'abc\', \'abc_appended_2\', \'pg_default\')')
        node.psql(
            'postgres',
            'select prepend_range_partition(\'abc\', \'abc_prepended_2\', \'pg_default\')'
        )
        node.psql(
            'postgres',
            'select add_range_partition(\'abc\', 61, 71, \'abc_added_2\', \'pg_default\')'
        )
        node.psql(
            'postgres',
            'select split_range_partition(\'abc_added_2\', 65, \'abc_splitted_2\', \'pg_default\')'
        )

        # yapf: disable
        self.assertTrue(check_tablespace(node, 'abc_appended_2',  'pg_default'))
        self.assertTrue(check_tablespace(node, 'abc_prepended_2', 'pg_default'))
        self.assertTrue(check_tablespace(node, 'abc_added_2',     'pg_default'))
        self.assertTrue(check_tablespace(node, 'abc_splitted_2',  'pg_default'))

    @if_fdw_enabled
    def test_foreign_table(self):
        """ Test foreign tables """

        # Start master server
        master = get_new_node('test')
        master.init()
        master.append_conf('postgresql.conf', """
            shared_preload_libraries='pg_pathman, postgres_fdw'\n
        """)
        master.start()
        master.psql('postgres', 'create extension pg_pathman')
        master.psql('postgres', 'create extension postgres_fdw')

        # RANGE partitioning test with FDW:
        #   - create range partitioned table in master
        #   - create foreign server
        #   - create foreign table and insert some data into it
        #   - attach foreign table to partitioned one
        #   - try inserting data into foreign partition via parent
        #   - drop partitions
        master.psql('postgres', """
            create table abc(id serial, name text);
            select create_range_partitions('abc', 'id', 0, 10, 2)
        """)

        # Current user name (needed for user mapping)
        username = master.execute('postgres', 'select current_user')[0][0]

        # Start foreign server
        fserv = get_new_node('fserv')
        fserv.init().start()
        fserv.safe_psql('postgres', "create table ftable(id serial, name text)")
        fserv.safe_psql('postgres', "insert into ftable values (25, 'foreign')")

        # Create foreign table and attach it to partitioned table
        master.safe_psql('postgres', """
            create server fserv
            foreign data wrapper postgres_fdw
            options (dbname 'postgres', host '127.0.0.1', port '{}')
        """.format(fserv.port))

        master.safe_psql('postgres', """
            create user mapping for {0} server fserv
            options (user '{0}')
        """.format(username))

        master.safe_psql('postgres', """
            import foreign schema public limit to (ftable)
            from server fserv into public
        """)

        master.safe_psql(
            'postgres',
            "select attach_range_partition('abc', 'ftable', 20, 30)")

        # Check that table attached to partitioned table
        self.assertEqual(
            master.safe_psql('postgres', 'select * from ftable'),
            b'25|foreign\n')

        # Check that we can successfully insert new data into foreign partition
        master.safe_psql('postgres', 'insert into abc values (26, \'part\')')
        self.assertEqual(
            master.safe_psql('postgres', 'select * from ftable order by id'),
            b'25|foreign\n26|part\n')

        # Testing drop partitions (including foreign partitions)
        master.safe_psql('postgres', 'select drop_partitions(\'abc\')')

        # HASH partitioning with FDW:
        #   - create hash partitioned table in master
        #   - create foreign table
        #   - replace local partition with foreign one
        #   - insert data
        #   - drop partitions
        master.psql('postgres', """
            create table hash_test(id serial, name text);
            select create_hash_partitions('hash_test', 'id', 2)
        """)
        fserv.safe_psql('postgres',
                        'create table f_hash_test(id serial, name text)')

        master.safe_psql('postgres', """
            import foreign schema public limit to (f_hash_test)
            from server fserv into public
        """)
        master.safe_psql('postgres', """
            select replace_hash_partition('hash_test_1', 'f_hash_test')
        """)
        master.safe_psql('postgres',
                         'insert into hash_test select generate_series(1,10)')

        self.assertEqual(
            master.safe_psql('postgres', 'select * from hash_test'),
            b'1|\n2|\n5|\n6|\n8|\n9|\n3|\n4|\n7|\n10|\n')
        master.safe_psql('postgres', "select drop_partitions('hash_test')")

    @if_fdw_enabled
    def test_parallel_nodes(self):
        """ Test parallel queries under partitions """

        import json

        # Init and start postgres instance with preload pg_pathman module
        node = get_new_node('test')
        node.init()
        node.append_conf(
            'postgresql.conf',
            'shared_preload_libraries=\'pg_pathman, postgres_fdw\'\n')
        node.start()

        # Check version of postgres server
        # If version < 9.6 skip all tests for parallel queries
        if version < 90600:
            return

        # Prepare test database
        node.psql('postgres', 'create extension pg_pathman')

        node.psql('postgres', """
            create table range_partitioned as
            select generate_series(1, 1e4::integer) i;

            alter table range_partitioned alter column i set not null;
            select create_range_partitions('range_partitioned', 'i', 1, 1e3::integer);

            create table hash_partitioned as
            select generate_series(1, 1e4::integer) i;

            alter table hash_partitioned alter column i set not null;
            select create_hash_partitions('hash_partitioned', 'i', 10);
        """)

        # create statistics for both partitioned tables
        node.psql('postgres', 'vacuum analyze')

        node.psql('postgres', """
            create or replace function query_plan(query text)
            returns jsonb as $$
                declare
                    plan jsonb;
                begin
                    execute 'explain (costs off, format json)' || query into plan;
                    return plan;
                end;
            $$ language plpgsql;
        """)

        # Test parallel select
        with node.connect() as con:
            con.execute('set max_parallel_workers_per_gather = 2')
            if version >= 100000:
                con.execute('set min_parallel_table_scan_size = 0')
            else:
                con.execute('set min_parallel_relation_size = 0')
            con.execute('set parallel_setup_cost = 0')
            con.execute('set parallel_tuple_cost = 0')

            # Check parallel aggregate plan
            test_query = 'select count(*) from range_partitioned where i < 1500'
            plan = con.execute('select query_plan(\'%s\')' % test_query)[0][0]
            expected = json.loads("""
                    [
                        {
                            "Plan": {
                              "Node Type": "Aggregate",
                              "Strategy": "Plain",
                              "Partial Mode": "Finalize",
                              "Parallel Aware": false,
                              "Plans": [
                                    {
                                      "Node Type": "Gather",
                                      "Parent Relationship": "Outer",
                                      "Parallel Aware": false,
                                      "Workers Planned": 2,
                                      "Single Copy": false,
                                      "Plans": [
                                            {
                                              "Node Type": "Aggregate",
                                              "Strategy": "Plain",
                                              "Partial Mode": "Partial",
                                              "Parent Relationship": "Outer",
                                              "Parallel Aware": false,
                                              "Plans": [
                                                    {
                                                      "Node Type": "Append",
                                                      "Parent Relationship": "Outer",
                                                      "Parallel Aware": false,
                                                      "Plans": [
                                                            {
                                                              "Node Type": "Seq Scan",
                                                              "Parent Relationship": "Member",
                                                              "Parallel Aware": true,
                                                              "Relation Name": "range_partitioned_2",
                                                              "Alias": "range_partitioned_2",
                                                              "Filter": "(i < 1500)"
                                                            },
                                                            {
                                                              "Node Type": "Seq Scan",
                                                              "Parent Relationship": "Member",
                                                              "Parallel Aware": true,
                                                              "Relation Name": "range_partitioned_1",
                                                              "Alias": "range_partitioned_1"
                                                            }
                                                      ]
                                                    }
                                              ]
                                            }
                                      ]
                                    }
                              ]
                            }
                        }
                    ]
            """)
            self.assertEqual(ordered(plan), ordered(expected))

            # Check count of returned tuples
            count = con.execute(
                'select count(*) from range_partitioned where i < 1500')[0][0]
            self.assertEqual(count, 1499)

            # Check simple parallel seq scan plan with limit
            test_query = 'select * from range_partitioned where i < 1500 limit 5'
            plan = con.execute('select query_plan(\'%s\')' % test_query)[0][0]
            expected = json.loads("""
                        [
                          {
                                "Plan": {
                                  "Node Type": "Limit",
                                  "Parallel Aware": false,
                                  "Plans": [
                                        {
                                          "Node Type": "Gather",
                                          "Parent Relationship": "Outer",
                                          "Parallel Aware": false,
                                          "Workers Planned": 2,
                                          "Single Copy": false,
                                          "Plans": [
                                                {
                                                  "Node Type": "Append",
                                                  "Parent Relationship": "Outer",
                                                  "Parallel Aware": false,
                                                  "Plans": [
                                                        {
                                                          "Node Type": "Seq Scan",
                                                          "Parent Relationship": "Member",
                                                          "Parallel Aware": true,
                                                          "Relation Name": "range_partitioned_2",
                                                          "Alias": "range_partitioned_2",
                                                          "Filter": "(i < 1500)"
                                                        },
                                                        {
                                                          "Node Type": "Seq Scan",
                                                          "Parent Relationship": "Member",
                                                          "Parallel Aware": true,
                                                          "Relation Name": "range_partitioned_1",
                                                          "Alias": "range_partitioned_1"
                                                        }
                                                  ]
                                                }
                                          ]
                                        }
                                  ]
                                }
                          }
                        ]
            """)
            self.assertEqual(ordered(plan), ordered(expected))

            # Check tuples returned by query above
            res_tuples = con.execute(
                'select * from range_partitioned where i < 1500 limit 5')
            res_tuples = sorted(map(lambda x: x[0], res_tuples))
            expected = [1, 2, 3, 4, 5]
            self.assertEqual(res_tuples, expected)

            # Check the case when none partition is selected in result plan
            test_query = 'select * from range_partitioned where i < 1'
            plan = con.execute('select query_plan(\'%s\')' % test_query)[0][0]
            expected = json.loads("""
                [
                    {
                        "Plan": {
                            "Node Type": "Result",
                            "Parallel Aware": false,
                            "One-Time Filter": "false"
                        }
                    }
                ]
            """)
            self.assertEqual(ordered(plan), ordered(expected))

        # Remove all objects for testing
        node.psql('postgres', 'drop table range_partitioned cascade')
        node.psql('postgres', 'drop table hash_partitioned cascade')
        node.psql('postgres', 'drop extension pg_pathman cascade')

        # Stop instance and finish work
        node.stop()
        node.cleanup()

    def test_conc_part_drop_runtime_append(self):
        """ Test concurrent partition drop + SELECT (RuntimeAppend) """

        # Create and start new instance
        node = self.start_new_pathman_cluster(allows_streaming=False)

        # Create table 'drop_test' and partition it
        with node.connect() as con0:
            # yapf: disable
            con0.begin()
            con0.execute("create table drop_test(val int not null)")
            con0.execute("insert into drop_test select generate_series(1, 1000)")
            con0.execute("select create_range_partitions('drop_test', 'val', 1, 10)")
            con0.commit()

        # Create two separate connections for this test
        with node.connect() as con1, node.connect() as con2:

            # Thread for connection #2 (it has to wait)
            def con2_thread():
                con1.begin()
                con2.execute('set enable_hashjoin = f')
                con2.execute('set enable_mergejoin = f')

                res = con2.execute("""
                    explain (analyze, costs off, timing off)
                    select * from drop_test
                    where val = any (select generate_series(1, 40, 34))
                """) # query selects from drop_test_1 and drop_test_4

                con2.commit()

                has_runtime_append = False
                has_drop_test_1 = False
                has_drop_test_4 = False

                for row in res:
                    if row[0].find('RuntimeAppend') >= 0:
                        has_runtime_append = True
                        continue

                    if row[0].find('drop_test_1') >= 0:
                        has_drop_test_1 = True
                        continue

                    if row[0].find('drop_test_4') >= 0:
                        has_drop_test_4 = True
                        continue

                self.assertTrue(has_runtime_append)
                self.assertFalse(has_drop_test_1)
                self.assertTrue(has_drop_test_4)

            # Step 1: cache partitioned table in con1
            con1.begin()
            con1.execute('select count(*) from drop_test') # load pathman's cache
            con1.commit()

            # Step 2: cache partitioned table in con2
            con2.begin()
            con2.execute('select count(*) from drop_test') # load pathman's cache
            con2.commit()

            # Step 3: drop first partition of 'drop_test'
            con1.begin()
            con1.execute('drop table drop_test_1')

            # Step 4: try executing select (RuntimeAppend)
            t = threading.Thread(target=con2_thread)
            t.start()

            # Step 5: wait until 't' locks
            while True:
                with node.connect() as con0:
                    locks = con0.execute("""
                        select count(*) from pg_locks where granted = 'f'
                    """)

                    if int(locks[0][0]) > 0:
                        break

            # Step 6: commit 'DROP TABLE'
            con1.commit()

            # Step 7: wait for con2
            t.join()

            rows = con1.execute("""
                select * from pathman_partition_list
                where parent = 'drop_test'::regclass
                order by range_min, range_max
            """)

            # check number of partitions
            self.assertEqual(len(rows), 99)

        # Stop instance and finish work
        node.stop()
        node.cleanup()

    def test_conc_part_creation_insert(self):
        """ Test concurrent partition creation on INSERT """

        # Create and start new instance
        node = self.start_new_pathman_cluster(allows_streaming=False)

        # Create table 'ins_test' and partition it
        with node.connect() as con0:
            # yapf: disable
            con0.begin()
            con0.execute("create table ins_test(val int not null)")
            con0.execute("insert into ins_test select generate_series(1, 50)")
            con0.execute("select create_range_partitions('ins_test', 'val', 1, 10)")
            con0.commit()

        # Create two separate connections for this test
        with node.connect() as con1, node.connect() as con2:

            # Thread for connection #2 (it has to wait)
            def con2_thread():
                con2.execute('insert into ins_test values(51)')
                con2.commit()

            # Step 1: lock partitioned table in con1
            con1.begin()
            con1.execute('select count(*) from ins_test') # load pathman's cache
            con1.execute('lock table ins_test in share update exclusive mode')

            # Step 2: try inserting new value in con2 (waiting)
            con2.begin()
            con2.execute('select count(*) from ins_test') # load pathman's cache
            t = threading.Thread(target=con2_thread)
            t.start()

            # Step 3: wait until 't' locks
            while True:
                with node.connect() as con0:
                    locks = con0.execute("""
                        select count(*) from pg_locks where granted = 'f'
                    """)

                    if int(locks[0][0]) > 0:
                        break

            # Step 4: try inserting new value in con1 (success, unlock)
            con1.execute('insert into ins_test values(52)')
            con1.commit()

            # Step 5: wait for con2
            t.join()

            rows = con1.execute("""
                select * from pathman_partition_list
                where parent = 'ins_test'::regclass
                order by range_min, range_max
            """)

            # check number of partitions
            self.assertEqual(len(rows), 6)

            # check range_max of partitions
            self.assertEqual(int(rows[0][5]), 11)
            self.assertEqual(int(rows[1][5]), 21)
            self.assertEqual(int(rows[2][5]), 31)
            self.assertEqual(int(rows[3][5]), 41)
            self.assertEqual(int(rows[4][5]), 51)
            self.assertEqual(int(rows[5][5]), 61)

        # Stop instance and finish work
        node.stop()
        node.cleanup()

    def test_conc_part_merge_insert(self):
        """ Test concurrent merge_range_partitions() + INSERT """

        # Create and start new instance
        node = self.start_new_pathman_cluster(allows_streaming=False)

        # Create table 'ins_test' and partition it
        with node.connect() as con0:
            # yapf: disable
            con0.begin()
            con0.execute("create table ins_test(val int not null)")
            con0.execute("select create_range_partitions('ins_test', 'val', 1, 10, 10)")
            con0.commit()

        # Create two separate connections for this test
        with node.connect() as con1, node.connect() as con2:

            # Thread for connection #2 (it has to wait)
            def con2_thread():
                con2.begin()
                con2.execute('insert into ins_test values(20)')
                con2.commit()

            # Step 1: initilize con1
            con1.begin()
            con1.execute('select count(*) from ins_test') # load pathman's cache

            # Step 2: initilize con2
            con2.begin()
            con2.execute('select count(*) from ins_test') # load pathman's cache
            con2.commit()                                 # unlock relations

            # Step 3: merge 'ins_test1' + 'ins_test_2' in con1 (success)
            con1.execute(
                "select merge_range_partitions('ins_test_1', 'ins_test_2')")

            # Step 4: try inserting new value in con2 (waiting)
            t = threading.Thread(target=con2_thread)
            t.start()

            # Step 5: wait until 't' locks
            while True:
                with node.connect() as con0:
                    locks = con0.execute("""
                        select count(*) from pg_locks where granted = 'f'
                    """)

                    if int(locks[0][0]) > 0:
                        break

            # Step 6: finish merge in con1 (success, unlock)
            con1.commit()

            # Step 7: wait for con2
            t.join()

            rows = con1.execute("select *, tableoid::regclass::text from ins_test")

            # check number of rows in table
            self.assertEqual(len(rows), 1)

            # check value that has been inserted
            self.assertEqual(int(rows[0][0]), 20)

            # check partition that was chosen for insert
            self.assertEqual(str(rows[0][1]), 'ins_test_1')

        # Stop instance and finish work
        node.stop()
        node.cleanup()

    def test_pg_dump(self):
        """
        Test using dump and restore of partitioned table through pg_dump and pg_restore tools.

        Test strategy:
            - test range and hash partitioned tables;
            - for each partitioned table check on restorable side the following quantities:
                * constraints related to partitioning;
                * init callback function and enable parent flag;
                * number of rows in parent and child tables;
                * plan validity of simple SELECT query under partitioned table;
            - check dumping using the following parameters of pg_dump:
                * format = plain | custom;
                * using of inserts and copy.
            - all test cases are carried out on tables half-full with data located in parent part,
                the rest of data - in child tables.
        """

        import subprocess

        # Init and start postgres instance with preload pg_pathman module
        node = get_new_node('test')
        node.init()
        node.append_conf('postgresql.conf', """
            shared_preload_libraries=\'pg_pathman\'
            pg_pathman.override_copy=false
        """)
        node.start()

        # Init two databases: initial and copy
        node.psql('postgres', 'create database initial')
        node.psql('postgres', 'create database copy')
        node.psql('initial', 'create extension pg_pathman')

        # Create and fillin partitioned table in initial database
        with node.connect('initial') as con:

            # create and initailly fillin tables
            con.execute('create table range_partitioned (i integer not null)')
            con.execute(
                'insert into range_partitioned select i from generate_series(1, 500) i'
            )
            con.execute('create table hash_partitioned (i integer not null)')
            con.execute(
                'insert into hash_partitioned select i from generate_series(1, 500) i'
            )

            # partition table keeping data in base table
            # enable_parent parameter automatically becames true
            con.execute(
                'select create_range_partitions(\'range_partitioned\', \'i\', 1, 200, partition_data := false)'
            )
            con.execute(
                'select create_hash_partitions(\'hash_partitioned\', \'i\', 5, false)'
            )

            # fillin child tables with remain data
            con.execute(
                'insert into range_partitioned select i from generate_series(501, 1000) i'
            )
            con.execute(
                'insert into hash_partitioned select i from generate_series(501, 1000) i'
            )

            # set init callback
            con.execute("""
                create or replace function init_partition_stub_callback(args jsonb)
                returns void as $$
                    begin
                    end
                $$ language plpgsql;
            """)
            con.execute(
                'select set_init_callback(\'range_partitioned\', \'init_partition_stub_callback(jsonb)\')'
            )
            con.execute(
                'select set_init_callback(\'hash_partitioned\', \'init_partition_stub_callback(jsonb)\')'
            )

            # turn off enable_parent option
            con.execute(
                'select set_enable_parent(\'range_partitioned\', false)')
            con.execute('select set_enable_parent(\'hash_partitioned\', false)')

            con.commit()

        # compare strategies
        CMP_OK, PLANS_MISMATCH, CONTENTS_MISMATCH = range(3)

        def cmp_full(con1, con2):
            """
            Compare selection partitions in plan
            and contents in partitioned tables
            """

            plan_query = 'explain (costs off, format json) select * from %s'
            content_query = 'select * from %s order by i'
            table_refs = [
                'range_partitioned', 'only range_partitioned',
                'hash_partitioned', 'only hash_partitioned'
            ]
            for table_ref in table_refs:
                plan_initial = con1.execute(
                    plan_query % table_ref)[0][0][0]['Plan']
                plan_copy = con2.execute(
                    plan_query % table_ref)[0][0][0]['Plan']
                if ordered(plan_initial) != ordered(plan_copy):
                    return PLANS_MISMATCH

                content_initial = [
                    x[0] for x in con1.execute(content_query % table_ref)
                ]
                content_copy = [
                    x[0] for x in con2.execute(content_query % table_ref)
                ]
                if content_initial != content_copy:
                    return CONTENTS_MISMATCH

                return CMP_OK

        def turnoff_pathman(node):
            node.psql('initial', 'alter system set pg_pathman.enable to off')
            node.reload()

        def turnon_pathman(node):
            node.psql('initial', 'alter system set pg_pathman.enable to on')
            node.psql('copy', 'alter system set pg_pathman.enable to on')
            node.psql('initial',
                      'alter system set pg_pathman.override_copy to off')
            node.psql('copy',
                      'alter system set pg_pathman.override_copy to off')
            node.reload()

        # Test dump/restore from init database to copy functionality
        test_params = [
            (None, None, [
                node.get_bin_path("pg_dump"), "-p {}".format(node.port),
                "initial"
            ], [node.get_bin_path("psql"), "-p {}".format(node.port), "copy"],
             cmp_full),    # dump as plain text and restore via COPY
            (turnoff_pathman, turnon_pathman, [
                node.get_bin_path("pg_dump"), "-p {}".format(node.port),
                "--inserts", "initial"
            ], [node.get_bin_path("psql"), "-p {}".format(node.port), "copy"],
             cmp_full),    # dump as plain text and restore via INSERTs
            (None, None, [
                node.get_bin_path("pg_dump"), "-p {}".format(node.port),
                "--format=custom", "initial"
            ], [
                node.get_bin_path("pg_restore"), "-p {}".format(node.port),
                "--dbname=copy"
            ], cmp_full),    # dump in archive format
        ]

        try:
            FNULL = open(os.devnull, 'w')

            for preproc, postproc, pg_dump_params, pg_restore_params, cmp_dbs in test_params:

                dump_restore_cmd = " | ".join((' '.join(pg_dump_params),
                                               ' '.join(pg_restore_params)))

                if (preproc != None):
                    preproc(node)

                # transfer and restore data
                p1 = subprocess.Popen(pg_dump_params, stdout=subprocess.PIPE)
                stdoutdata, _ = p1.communicate()
                p2 = subprocess.Popen(
                    pg_restore_params,
                    stdin=subprocess.PIPE,
                    stdout=FNULL,
                    stderr=FNULL)
                p2.communicate(input=stdoutdata)

                if (postproc != None):
                    postproc(node)

                # validate data
                with node.connect('initial') as con1, \
                    node.connect('copy') as con2:

                    # compare plans and contents of initial and copy
                    cmp_result = cmp_dbs(con1, con2)
                    self.assertNotEqual(
                        cmp_result, PLANS_MISMATCH,
                        "mismatch in plans of select query on partitioned tables under the command: %s"
                        % dump_restore_cmd)
                    self.assertNotEqual(
                        cmp_result, CONTENTS_MISMATCH,
                        "mismatch in contents of partitioned tables under the command: %s"
                        % dump_restore_cmd)

                    # compare enable_parent flag and callback function
                    config_params_query = """
                        select partrel, enable_parent, init_callback from pathman_config_params
                    """
                    config_params_initial, config_params_copy = {}, {}
                    for row in con1.execute(config_params_query):
                        config_params_initial[row[0]] = row[1:]
                    for row in con2.execute(config_params_query):
                        config_params_copy[row[0]] = row[1:]
                    self.assertEqual(config_params_initial, config_params_copy, \
                      "mismatch in pathman_config_params under the command: %s" % dump_restore_cmd)

                    # compare constraints on each partition
                    constraints_query = """
                        select r.relname, c.conname, c.consrc from
                        pg_constraint c join pg_class r on c.conrelid=r.oid
                        where relname similar to '(range|hash)_partitioned_\d+'
                    """
                    constraints_initial, constraints_copy = {}, {}
                    for row in con1.execute(constraints_query):
                        constraints_initial[row[0]] = row[1:]
                    for row in con2.execute(constraints_query):
                        constraints_copy[row[0]] = row[1:]
                    self.assertEqual(constraints_initial, constraints_copy, \
                      "mismatch in partitions' constraints under the command: %s" % dump_restore_cmd)

                # clear copy database
                node.psql('copy', 'drop schema public cascade')
                node.psql('copy', 'create schema public')
                node.psql('copy', 'drop extension pg_pathman cascade')

        except:
            raise
        finally:
            FNULL.close()

        # Stop instance and finish work
        node.stop()
        node.cleanup()

    def test_concurrent_detach(self):
        """
        Test concurrent detach partition with contiguous
        tuple inserting and spawning new partitions
        """

        # Init parameters
        num_insert_workers = 8
        detach_timeout = 0.1    # time in sec between successive inserts and detachs
        num_detachs = 100    # estimated number of detachs
        inserts_advance = 1    # abvance in sec of inserts process under detachs
        test_interval = int(math.ceil(detach_timeout * num_detachs))

        insert_pgbench_script = os.path.dirname(os.path.realpath(__file__)) \
           + "/pgbench_scripts/insert_current_timestamp.pgbench"
        detach_pgbench_script = os.path.dirname(os.path.realpath(__file__)) \
           + "/pgbench_scripts/detachs_in_timeout.pgbench"

        # Check pgbench scripts on existance
        self.assertTrue(
            os.path.isfile(insert_pgbench_script),
            msg="pgbench script with insert timestamp doesn't exist")
        self.assertTrue(
            os.path.isfile(detach_pgbench_script),
            msg="pgbench script with detach letfmost partition doesn't exist")

        # Create and start new instance
        node = self.start_new_pathman_cluster(allows_streaming=False)

        # Create partitioned table for testing that spawns new partition on each next *detach_timeout* sec
        with node.connect() as con0:
            con0.begin()
            con0.execute(
                'create table ts_range_partitioned(ts timestamp not null)')

            # yapf: disable
            con0.execute("""
                select create_range_partitions('ts_range_partitioned',
                                               'ts',
                                               current_timestamp,
                                               interval '%f',
                                               1)
            """ % detach_timeout)
            con0.commit()

        # Run in background inserts and detachs processes
        FNULL = open(os.devnull, 'w')

        # init pgbench's utility tables
        init_pgbench = node.pgbench(stdout=FNULL, stderr=FNULL, options=["-i"])
        init_pgbench.wait()

        inserts = node.pgbench(
            stdout=FNULL,
            stderr=subprocess.PIPE,
            options=[
                "-j",
                "%i" % num_insert_workers, "-c",
                "%i" % num_insert_workers, "-f", insert_pgbench_script, "-T",
                "%i" % (test_interval + inserts_advance)
            ])
        time.sleep(inserts_advance)
        detachs = node.pgbench(
            stdout=FNULL,
            stderr=FNULL,
            options=[
                "-D",
                "timeout=%f" % detach_timeout, "-f", detach_pgbench_script,
                "-T",
                "%i" % test_interval
            ])

        # Wait for completion of processes
        _, stderrdata = inserts.communicate()
        detachs.wait()

        # Obtain error log from inserts process
        self.assertIsNone(
            re.search("ERROR|FATAL|PANIC", str(stderrdata)),
            msg="""
                Race condition between detach and concurrent
                inserts with append partition is expired
            """)

        # Stop instance and finish work
        node.stop()
        node.cleanup()
        FNULL.close()
>>>>>>> c2ed28a6


if __name__ == "__main__":
    unittest.main()<|MERGE_RESOLUTION|>--- conflicted
+++ resolved
@@ -41,1121 +41,6 @@
 
     return wrapper
 
-<<<<<<< HEAD
-	def setUp(self):
-		self.setup_cmd = [
-			'create table abc(id serial, t text)',
-			'insert into abc select generate_series(1, 300000)',
-			'select create_hash_partitions(\'abc\', \'id\', 3, partition_data := false)',
-		]
-
-	def tearDown(self):
-		stop_all()
-
-	def start_new_pathman_cluster(self, name='test', allows_streaming=False):
-		node = get_new_node(name)
-		node.init(allows_streaming=allows_streaming)
-		node.append_conf(
-			'postgresql.conf',
-			'shared_preload_libraries=\'pg_pathman\'\n')
-		node.start()
-		node.psql('postgres', 'create extension pg_pathman')
-		return node
-
-	def init_test_data(self, node):
-		"""Initialize pg_pathman extension and test data"""
-		for cmd in self.setup_cmd:
-			node.safe_psql('postgres', cmd)
-
-	def catchup_replica(self, master, replica):
-		"""Wait until replica synchronizes with master"""
-		if version >= 100000:
-			wait_lsn_query = \
-				'SELECT pg_current_wal_lsn() <= replay_lsn ' \
-				'FROM pg_stat_replication WHERE application_name = \'%s\'' \
-				% replica.name
-		else:
-			wait_lsn_query = \
-				'SELECT pg_current_xlog_location() <= replay_location ' \
-				'FROM pg_stat_replication WHERE application_name = \'%s\'' \
-				% replica.name
-		master.poll_query_until('postgres', wait_lsn_query)
-
-	def printlog(self, logfile):
-		with open(logfile, 'r') as log:
-			for line in log.readlines():
-				print(line)
-
-	def test_concurrent(self):
-		"""Tests concurrent partitioning"""
-		try:
-			node = self.start_new_pathman_cluster()
-			self.init_test_data(node)
-
-			node.psql(
-				'postgres',
-				'select partition_table_concurrently(\'abc\')')
-
-			while True:
-				# update some rows to check for deadlocks
-				node.safe_psql(
-					'postgres',
-					'''
-						update abc set t = 'test'
-						where id in (select (random() * 300000)::int
-						from generate_series(1, 3000))
-					''')
-
-				count = node.execute(
-					'postgres',
-					'select count(*) from pathman_concurrent_part_tasks')
-
-				# if there is no active workers then it means work is done
-				if count[0][0] == 0:
-					break
-				time.sleep(1)
-
-			data = node.execute('postgres', 'select count(*) from only abc')
-			self.assertEqual(data[0][0], 0)
-			data = node.execute('postgres', 'select count(*) from abc')
-			self.assertEqual(data[0][0], 300000)
-
-			node.stop()
-		except Exception as e:
-			self.printlog(node.logs_dir + '/postgresql.log')
-			raise e
-
-	def test_replication(self):
-		"""Tests how pg_pathman works with replication"""
-		node = get_new_node('master')
-		replica = get_new_node('repl')
-
-		try:
-			# initialize master server
-			node = self.start_new_pathman_cluster(allows_streaming=True)
-			node.backup('my_backup')
-
-			# initialize replica from backup
-			replica.init_from_backup(node, 'my_backup', has_streaming=True)
-			replica.start()
-
-			# initialize pg_pathman extension and some test data
-			self.init_test_data(node)
-
-			# wait until replica catches up
-			self.catchup_replica(node, replica)
-
-			# check that results are equal
-			self.assertEqual(
-				node.psql('postgres', 'explain (costs off) select * from abc'),
-				replica.psql('postgres', 'explain (costs off) select * from abc')
-			)
-
-			# enable parent and see if it is enabled in replica
-			node.psql('postgres', 'select enable_parent(\'abc\'')
-
-			self.catchup_replica(node, replica)
-			self.assertEqual(
-				node.psql('postgres', 'explain (costs off) select * from abc'),
-				replica.psql('postgres', 'explain (costs off) select * from abc')
-			)
-			self.assertEqual(
-				node.psql('postgres', 'select * from abc'),
-				replica.psql('postgres', 'select * from abc')
-			)
-			self.assertEqual(
-				node.execute('postgres', 'select count(*) from abc')[0][0],
-				300000
-			)
-
-			# check that direct UPDATE in pathman_config_params invalidates
-			# cache
-			node.psql(
-				'postgres',
-				'update pathman_config_params set enable_parent = false')
-			self.catchup_replica(node, replica)
-			self.assertEqual(
-				node.psql('postgres', 'explain (costs off) select * from abc'),
-				replica.psql('postgres', 'explain (costs off) select * from abc')
-			)
-			self.assertEqual(
-				node.psql('postgres', 'select * from abc'),
-				replica.psql('postgres', 'select * from abc')
-			)
-			self.assertEqual(
-				node.execute('postgres', 'select count(*) from abc')[0][0],
-				0
-			)
-		except Exception as e:
-			self.printlog(node.logs_dir + '/postgresql.log')
-			self.printlog(replica.logs_dir + '/postgresql.log')
-			raise e
-
-	def test_locks(self):
-		"""Test that a session trying to create new partitions waits for other
-		sessions if they are doing the same"""
-
-		import threading
-		import time
-
-		class Flag:
-			def __init__(self, value):
-				self.flag = value
-
-			def set(self, value):
-				self.flag = value
-
-			def get(self):
-				return self.flag
-
-		# There is one flag for each thread which shows if thread have done its work
-		flags = [Flag(False) for i in range(3)]
-
-		# All threads synchronize though this lock
-		lock = threading.Lock()
-
-		# Define thread function
-		def add_partition(node, flag, query):
-			""" We expect that this query will wait until another session
-			commits or rolls back"""
-			node.safe_psql('postgres', query)
-			with lock:
-				flag.set(True)
-
-		# Initialize master server
-		node = get_new_node('master')
-
-		try:
-			node.init()
-			node.append_conf(
-				'postgresql.conf',
-				'shared_preload_libraries=\'pg_pathman\'\n')
-			node.start()
-			node.safe_psql(
-				'postgres',
-				'create extension pg_pathman; ' +
-				'create table abc(id serial, t text); ' +
-				'insert into abc select generate_series(1, 100000); ' +
-				'select create_range_partitions(\'abc\', \'id\', 1, 50000);'
-			)
-
-			# Start transaction that will create partition
-			con = node.connect()
-			con.begin()
-			con.execute('select append_range_partition(\'abc\')')
-
-			# Start threads that suppose to add new partitions and wait some
-			# time
-			query = [
-				'select prepend_range_partition(\'abc\')',
-				'select append_range_partition(\'abc\')',
-				'select add_range_partition(\'abc\', 500000, 550000)',
-			]
-			threads = []
-			for i in range(3):
-				thread = threading.Thread(
-					target=add_partition,
-					args=(node, flags[i], query[i]))
-				threads.append(thread)
-				thread.start()
-			time.sleep(3)
-
-			# This threads should wait until current transaction finished
-			with lock:
-				for i in range(3):
-					self.assertEqual(flags[i].get(), False)
-
-			# Commit transaction. Since then other sessions can create
-			# partitions
-			con.commit()
-
-			# Now wait until each thread finishes
-			for thread in threads:
-				thread.join()
-
-			# Check flags, it should be true which means that threads are
-			# finished
-			with lock:
-				for i in range(3):
-					self.assertEqual(flags[i].get(), True)
-
-			# Check that all partitions are created
-			self.assertEqual(
-				node.safe_psql(
-					'postgres',
-					'select count(*) from pg_inherits where inhparent=\'abc\'::regclass'
-				),
-				b'6\n'
-			)
-		except Exception as e:
-			self.printlog(node.logs_dir + '/postgresql.log')
-			raise e
-
-	def test_tablespace(self):
-		"""Check tablespace support"""
-
-		def check_tablespace(node, tablename, tablespace):
-			res = node.execute(
-				'postgres',
-				'select get_tablespace(\'{}\')'.format(tablename))
-			if len(res) == 0:
-				return False
-
-			return res[0][0] == tablespace
-
-		node = get_new_node('master')
-		node.init()
-		node.append_conf(
-			'postgresql.conf',
-			'shared_preload_libraries=\'pg_pathman\'\n')
-		node.start()
-		node.psql('postgres', 'create extension pg_pathman')
-
-		# create tablespace
-		path = os.path.join(node.data_dir, 'test_space_location')
-		os.mkdir(path)
-		node.psql(
-			'postgres',
-			'create tablespace test_space location \'{}\''.format(path))
-
-		# create table in this tablespace
-		node.psql(
-			'postgres',
-			'create table abc(a serial, b int) tablespace test_space')
-
-		# create three partitions. Excpect that they will be created in the
-		# same tablespace as the parent table
-		node.psql(
-			'postgres',
-			'select create_range_partitions(\'abc\', \'a\', 1, 10, 3)')
-		self.assertTrue(check_tablespace(node, 'abc', 'test_space'))
-
-		# check tablespace for appended partition
-		node.psql(
-			'postgres',
-			'select append_range_partition(\'abc\', \'abc_appended\')')
-		self.assertTrue(check_tablespace(node, 'abc_appended', 'test_space'))
-
-		# check tablespace for prepended partition
-		node.psql(
-			'postgres',
-			'select prepend_range_partition(\'abc\', \'abc_prepended\')')
-		self.assertTrue(check_tablespace(node, 'abc_prepended', 'test_space'))
-
-		# check tablespace for prepended partition
-		node.psql(
-			'postgres',
-			'select add_range_partition(\'abc\', 41, 51, \'abc_added\')')
-		self.assertTrue(check_tablespace(node, 'abc_added', 'test_space'))
-
-		# check tablespace for split
-		node.psql(
-			'postgres',
-			'select split_range_partition(\'abc_added\', 45, \'abc_splitted\')')
-		self.assertTrue(check_tablespace(node, 'abc_splitted', 'test_space'))
-
-		# now let's specify tablespace explicitly
-		node.psql(
-			'postgres',
-			'select append_range_partition(\'abc\', \'abc_appended_2\', \'pg_default\')')
-		node.psql(
-			'postgres',
-			'select prepend_range_partition(\'abc\', \'abc_prepended_2\', \'pg_default\')')
-		node.psql(
-			'postgres',
-			'select add_range_partition(\'abc\', 61, 71, \'abc_added_2\', \'pg_default\')')
-		node.psql(
-			'postgres',
-			'select split_range_partition(\'abc_added_2\', 65, \'abc_splitted_2\', \'pg_default\')')
-		self.assertTrue(check_tablespace(node, 'abc_appended_2', 'pg_default'))
-		self.assertTrue(check_tablespace(node, 'abc_prepended_2', 'pg_default'))
-		self.assertTrue(check_tablespace(node, 'abc_added_2', 'pg_default'))
-		self.assertTrue(check_tablespace(node, 'abc_splitted_2', 'pg_default'))
-
-	@if_fdw_enabled
-	def test_foreign_table(self):
-		"""Test foreign tables"""
-
-		# Start master server
-		master = get_new_node('test')
-		master.init()
-		master.append_conf(
-			'postgresql.conf',
-			'shared_preload_libraries=\'pg_pathman, postgres_fdw\'\n')
-		master.start()
-		master.psql('postgres', 'create extension pg_pathman')
-		master.psql('postgres', 'create extension postgres_fdw')
-
-		# RANGE partitioning test with FDW:
-		#   - create range partitioned table in master
-		#   - create foreign server
-		#   - create foreign table and insert some data into it
-		#   - attach foreign table to partitioned one
-		#   - try inserting data into foreign partition via parent
-		#   - drop partitions
-		master.psql(
-			'postgres',
-			'''create table abc(id serial, name text);
-			select create_range_partitions('abc', 'id', 0, 10, 2)''')
-
-		# Current user name (needed for user mapping)
-		username = master.execute('postgres', 'select current_user')[0][0]
-
-		# Start foreign server
-		fserv = get_new_node('fserv')
-		fserv.init().start()
-		fserv.safe_psql('postgres', 'create table ftable(id serial, name text)')
-		fserv.safe_psql('postgres', 'insert into ftable values (25, \'foreign\')')
-
-		# Create foreign table and attach it to partitioned table
-		master.safe_psql(
-			'postgres',
-			'''create server fserv
-			foreign data wrapper postgres_fdw
-			options (dbname 'postgres', host '127.0.0.1', port '{}')'''.format(fserv.port)
-		)
-		master.safe_psql(
-			'postgres',
-			'''create user mapping for {0}
-			server fserv
-			options (user '{0}')'''.format(username)
-		)
-		master.safe_psql(
-			'postgres',
-			'''import foreign schema public limit to (ftable)
-			from server fserv into public'''
-		)
-		master.safe_psql(
-			'postgres',
-			'select attach_range_partition(\'abc\', \'ftable\', 20, 30)')
-
-		# Check that table attached to partitioned table
-		self.assertEqual(
-			master.safe_psql('postgres', 'select * from ftable'),
-			b'25|foreign\n'
-		)
-
-		# Check that we can successfully insert new data into foreign partition
-		master.safe_psql('postgres', 'insert into abc values (26, \'part\')')
-		self.assertEqual(
-			master.safe_psql('postgres', 'select * from ftable order by id'),
-			b'25|foreign\n26|part\n'
-		)
-
-		# Testing drop partitions (including foreign partitions)
-		master.safe_psql('postgres', 'select drop_partitions(\'abc\')')
-
-		# HASH partitioning with FDW:
-		#   - create hash partitioned table in master
-		#   - create foreign table
-		#   - replace local partition with foreign one
-		#   - insert data
-		#   - drop partitions
-		master.psql(
-			'postgres',
-			'''create table hash_test(id serial, name text);
-			select create_hash_partitions('hash_test', 'id', 2)''')
-		fserv.safe_psql('postgres', 'create table f_hash_test(id serial, name text)')
-
-		master.safe_psql(
-			'postgres',
-			'''import foreign schema public limit to (f_hash_test)
-			from server fserv into public'''
-		)
-		master.safe_psql(
-			'postgres',
-			'select replace_hash_partition(\'hash_test_1\', \'f_hash_test\')')
-		master.safe_psql('postgres', 'insert into hash_test select generate_series(1,10)')
-
-		self.assertEqual(
-			master.safe_psql('postgres', 'select * from hash_test'),
-			b'1|\n2|\n5|\n6|\n8|\n9|\n3|\n4|\n7|\n10|\n'
-		)
-		master.safe_psql('postgres', 'select drop_partitions(\'hash_test\')')
-
-	def test_parallel_nodes(self):
-		"""Test parallel queries under partitions"""
-
-		import json
-
-		# Init and start postgres instance with preload pg_pathman module
-		node = get_new_node('test')
-		node.init()
-		node.append_conf(
-			'postgresql.conf',
-			'shared_preload_libraries=\'pg_pathman, postgres_fdw\'\n')
-		node.start()
-
-		# Check version of postgres server
-		# If version < 9.6 skip all tests for parallel queries
-		if version < 90600:
-			return
-
-		# Prepare test database
-		node.psql('postgres', 'create extension pg_pathman')
-		node.psql('postgres', 'create table range_partitioned as select generate_series(1, 1e4::integer) i')
-		node.psql('postgres', 'alter table range_partitioned alter column i set not null')
-		node.psql('postgres', 'select create_range_partitions(\'range_partitioned\', \'i\', 1, 1e3::integer)')
-		node.psql('postgres', 'vacuum analyze range_partitioned')
-
-		node.psql('postgres', 'create table hash_partitioned as select generate_series(1, 1e4::integer) i')
-		node.psql('postgres', 'alter table hash_partitioned alter column i set not null')
-		node.psql('postgres', 'select create_hash_partitions(\'hash_partitioned\', \'i\', 10)')
-		node.psql('postgres', 'vacuum analyze hash_partitioned')
-
-		node.psql('postgres', """
-			create or replace function query_plan(query text) returns jsonb as $$
-			declare
-					plan jsonb;
-			begin
-					execute 'explain (costs off, format json)' || query into plan;
-					return plan;
-			end;
-			$$ language plpgsql;
-		""")
-
-		# Test parallel select
-		with node.connect() as con:
-			con.execute('set max_parallel_workers_per_gather = 2')
-			if version >= 100000:
-				con.execute('set min_parallel_table_scan_size = 0')
-			else:
-				con.execute('set min_parallel_relation_size = 0')
-			con.execute('set parallel_setup_cost = 0')
-			con.execute('set parallel_tuple_cost = 0')
-
-			# Check parallel aggregate plan
-			test_query = 'select count(*) from range_partitioned where i < 1500'
-			plan = con.execute('select query_plan(\'%s\')' % test_query)[0][0]
-			expected = json.loads("""
-			[
-			  {
-				"Plan": {
-				  "Node Type": "Aggregate",
-				  "Strategy": "Plain",
-				  "Partial Mode": "Finalize",
-				  "Parallel Aware": false,
-				  "Plans": [
-					{
-					  "Node Type": "Gather",
-					  "Parent Relationship": "Outer",
-					  "Parallel Aware": false,
-					  "Workers Planned": 2,
-					  "Single Copy": false,
-					  "Plans": [
-						{
-						  "Node Type": "Aggregate",
-						  "Strategy": "Plain",
-						  "Partial Mode": "Partial",
-						  "Parent Relationship": "Outer",
-						  "Parallel Aware": false,
-						  "Plans": [
-							{
-							  "Node Type": "Append",
-							  "Parent Relationship": "Outer",
-							  "Parallel Aware": false,
-							  "Plans": [
-								{
-								  "Node Type": "Seq Scan",
-								  "Parent Relationship": "Member",
-								  "Parallel Aware": true,
-								  "Relation Name": "range_partitioned_2",
-								  "Alias": "range_partitioned_2",
-								  "Filter": "(i < 1500)"
-								},
-								{
-								  "Node Type": "Seq Scan",
-								  "Parent Relationship": "Member",
-								  "Parallel Aware": true,
-								  "Relation Name": "range_partitioned_1",
-								  "Alias": "range_partitioned_1"
-								}
-							  ]
-							}
-						  ]
-						}
-					  ]
-					}
-				  ]
-				}
-			  }
-			]
-			""")
-			self.assertEqual(ordered(plan), ordered(expected))
-
-			# Check count of returned tuples
-			count = con.execute('select count(*) from range_partitioned where i < 1500')[0][0]
-			self.assertEqual(count, 1499)
-
-			# Check simple parallel seq scan plan with limit
-			test_query = 'select * from range_partitioned where i < 1500 limit 5'
-			plan = con.execute('select query_plan(\'%s\')' % test_query)[0][0]
-			expected = json.loads("""
-			[
-			  {
-				"Plan": {
-				  "Node Type": "Limit",
-				  "Parallel Aware": false,
-				  "Plans": [
-					{
-					  "Node Type": "Gather",
-					  "Parent Relationship": "Outer",
-					  "Parallel Aware": false,
-					  "Workers Planned": 2,
-					  "Single Copy": false,
-					  "Plans": [
-						{
-						  "Node Type": "Append",
-						  "Parent Relationship": "Outer",
-						  "Parallel Aware": false,
-						  "Plans": [
-							{
-							  "Node Type": "Seq Scan",
-							  "Parent Relationship": "Member",
-							  "Parallel Aware": true,
-							  "Relation Name": "range_partitioned_2",
-							  "Alias": "range_partitioned_2",
-							  "Filter": "(i < 1500)"
-							},
-							{
-							  "Node Type": "Seq Scan",
-							  "Parent Relationship": "Member",
-							  "Parallel Aware": true,
-							  "Relation Name": "range_partitioned_1",
-							  "Alias": "range_partitioned_1"
-							}
-						  ]
-						}
-					  ]
-					}
-				  ]
-				}
-			  }
-			]
-			""")
-			self.assertEqual(ordered(plan), ordered(expected))
-
-			# Check tuples returned by query above
-			res_tuples = con.execute('select * from range_partitioned where i < 1500 limit 5')
-			res_tuples = sorted(map(lambda x: x[0], res_tuples))
-			expected = [1, 2, 3, 4, 5]
-			self.assertEqual(res_tuples, expected)
-
-			# Check the case when none partition is selected in result plan
-			test_query = 'select * from range_partitioned where i < 1'
-			plan = con.execute('select query_plan(\'%s\')' % test_query)[0][0]
-			expected = json.loads("""
-			[
-			   {
-				 "Plan": {
-				   "Node Type": "Result",
-				   "Parallel Aware": false,
-				   "One-Time Filter": "false"
-				 }
-			   }
-			]
-			""")
-			self.assertEqual(ordered(plan), ordered(expected))
-
-		# Remove all objects for testing
-		node.psql('postgres', 'drop table range_partitioned cascade')
-		node.psql('postgres', 'drop table hash_partitioned cascade')
-		node.psql('postgres', 'drop extension pg_pathman cascade')
-
-		# Stop instance and finish work
-		node.stop()
-		node.cleanup()
-
-	def test_conc_part_creation_insert(self):
-		"""Test concurrent partition creation on INSERT"""
-
-		# Create and start new instance
-		node = self.start_new_pathman_cluster(allows_streaming=False)
-
-		# Create table 'ins_test' and partition it
-		with node.connect() as con0:
-			con0.begin()
-			con0.execute('create table ins_test(val int not null)')
-			con0.execute('insert into ins_test select generate_series(1, 50)')
-			con0.execute("select create_range_partitions('ins_test', 'val', 1, 10)")
-			con0.commit()
-
-		# Create two separate connections for this test
-		with node.connect() as con1, node.connect() as con2:
-
-			# Thread for connection #2 (it has to wait)
-			def con2_thread():
-				con2.execute('insert into ins_test values(51)')
-				con2.commit()
-
-			# Step 1: lock partitioned table in con1
-			con1.begin()
-			con1.execute('select count(*) from ins_test') # load pathman's cache
-			con1.execute('lock table ins_test in share update exclusive mode')
-
-			# Step 2: try inserting new value in con2 (waiting)
-			con2.begin()
-			con2.execute('select count(*) from ins_test') # load pathman's cache
-			t = threading.Thread(target=con2_thread)
-			t.start()
-
-			# Step 3: wait until 't' locks
-			while True:
-				with node.connect() as con0:
-					locks = con0.execute("""
-						select count(*) from pg_locks where granted = 'f'
-					""")
-
-					if int(locks[0][0]) > 0:
-						break
-
-			# Step 4: try inserting new value in con1 (success, unlock)
-			con1.execute('insert into ins_test values(52)')
-			con1.commit()
-
-			# Step 5: wait for con2
-			t.join()
-
-			rows = con1.execute("""
-				select * from pathman_partition_list
-				where parent = 'ins_test'::regclass
-				order by range_min, range_max
-			""")
-
-			# check number of partitions
-			self.assertEqual(len(rows), 6)
-
-			# check range_max of partitions
-			self.assertEqual(int(rows[0][5]), 11)
-			self.assertEqual(int(rows[1][5]), 21)
-			self.assertEqual(int(rows[2][5]), 31)
-			self.assertEqual(int(rows[3][5]), 41)
-			self.assertEqual(int(rows[4][5]), 51)
-			self.assertEqual(int(rows[5][5]), 61)
-
-		# Stop instance and finish work
-		node.stop()
-		node.cleanup()
-
-	def test_conc_part_merge_insert(self):
-		"""Test concurrent merge_range_partitions() + INSERT"""
-
-		# Create and start new instance
-		node = self.start_new_pathman_cluster(allows_streaming=False)
-
-		# Create table 'ins_test' and partition it
-		with node.connect() as con0:
-			con0.begin()
-			con0.execute('create table ins_test(val int not null)')
-			con0.execute("select create_range_partitions('ins_test', 'val', 1, 10, 10)")
-			con0.commit()
-
-		# Create two separate connections for this test
-		with node.connect() as con1, node.connect() as con2:
-
-			# Thread for connection #2 (it has to wait)
-			def con2_thread():
-				con2.begin()
-				con2.execute('insert into ins_test values(20)')
-				con2.commit()
-
-			# Step 1: initilize con1
-			con1.begin()
-			con1.execute('select count(*) from ins_test') # load pathman's cache
-
-			# Step 2: initilize con2
-			con2.begin()
-			con2.execute('select count(*) from ins_test') # load pathman's cache
-			con2.commit() # unlock relations
-
-			# Step 3: merge 'ins_test1' + 'ins_test_2' in con1 (success)
-			con1.execute("select merge_range_partitions('ins_test_1', 'ins_test_2')")
-
-			# Step 4: try inserting new value in con2 (waiting)
-			t = threading.Thread(target=con2_thread)
-			t.start()
-
-			# Step 5: wait until 't' locks
-			while True:
-				with node.connect() as con0:
-					locks = con0.execute("""
-						select count(*) from pg_locks where granted = 'f'
-					""")
-
-					if int(locks[0][0]) > 0:
-						break
-
-			# Step 6: finish merge in con1 (success, unlock)
-			con1.commit()
-
-			# Step 7: wait for con2
-			t.join()
-
-			rows = con1.execute("select *, tableoid::regclass::text from ins_test")
-
-			# check number of rows in table
-			self.assertEqual(len(rows), 1)
-
-			# check value that has been inserted
-			self.assertEqual(int(rows[0][0]), 20)
-
-			# check partition that was chosen for insert
-			self.assertEqual(str(rows[0][1]), 'ins_test_11')
-
-		# Stop instance and finish work
-		node.stop()
-		node.cleanup()
-
-	def test_conc_part_split_insert(self):
-		"""Test concurrent split_range_partition() + INSERT"""
-
-		# Create and start new instance
-		node = self.start_new_pathman_cluster(allows_streaming=False)
-
-		# Create table 'ins_test' and partition it
-		with node.connect() as con0:
-			con0.begin()
-			con0.execute('create table ins_test(val int not null)')
-			con0.execute("select create_range_partitions('ins_test', 'val', 1, 10, 10)")
-			con0.commit()
-
-		# Create two separate connections for this test
-		with node.connect() as con1, node.connect() as con2:
-
-			# Thread for connection #2 (it has to wait)
-			def con2_thread():
-				con2.begin()
-				con2.execute('insert into ins_test values (3), (6)')
-				con2.commit()
-
-			# Step 1: initilize con1
-			con1.begin()
-			con1.execute('select count(*) from ins_test') # load pathman's cache
-
-			# Step 2: initilize con2
-			con2.begin()
-			con2.execute('select count(*) from ins_test') # load pathman's cache
-			con2.commit() # unlock relations
-
-			# Step 3: split 'ins_test1' in con1 (success)
-			con1.execute("select split_range_partition('ins_test_1', 5)")
-
-			# Step 4: try inserting new values in con2 (waiting)
-			t = threading.Thread(target=con2_thread)
-			t.start()
-
-			# Step 5: wait until 't' locks
-			while True:
-				with node.connect() as con0:
-					locks = con0.execute("""
-						select count(*) from pg_locks where granted = 'f'
-					""")
-
-					if int(locks[0][0]) > 0:
-						break
-
-			# Step 6: finish split in con1 (success, unlock)
-			con1.commit()
-
-			# Step 7: wait for con2
-			t.join()
-
-			rows = con1.execute("""
-				select *, tableoid::regclass::text
-				from ins_test
-				order by val asc
-			""")
-
-			# check number of rows in table
-			self.assertEqual(len(rows), 2)
-
-			# check values that have been inserted
-			self.assertEqual(int(rows[0][0]), 3)
-			self.assertEqual(int(rows[1][0]), 6)
-
-			# check partitions that were chosen for insert
-			self.assertEqual(str(rows[0][1]), 'ins_test_1')
-			self.assertEqual(str(rows[1][1]), 'ins_test_11')
-
-		# Stop instance and finish work
-		node.stop()
-		node.cleanup()
-
-	def test_pg_dump(self):
-		"""
-		Test using dump and restore of partitioned table through pg_dump and pg_restore tools.
-
-		Test strategy:
-		- test range and hash partitioned tables;
-		- for each partitioned table check on restorable side the following quantities:
-			* constraints related to partitioning;
-			* init callback function and enable parent flag;
-			* number of rows in parent and child tables;
-			* plan validity of simple SELECT query under partitioned table;
-		- check dumping using the following parameters of pg_dump:
-			* format = plain | custom;
-			* using of inserts and copy.
-		- all test cases are carried out on tables half-full with data located in parent part,
-			the rest of data - in child tables.
-		"""
-
-		import subprocess
-
-		# Init and start postgres instance with preload pg_pathman module
-		node = get_new_node('test')
-		node.init()
-		node.append_conf(
-			'postgresql.conf',
-			"""
-			shared_preload_libraries=\'pg_pathman\'
-			pg_pathman.override_copy=false
-			""")
-		node.start()
-
-		# Init two databases: initial and copy
-		node.psql('postgres', 'create database initial')
-		node.psql('postgres', 'create database copy')
-		node.psql('initial', 'create extension pg_pathman')
-
-		# Create and fillin partitioned table in initial database
-		with node.connect('initial') as con:
-
-			# create and initailly fillin tables
-			con.execute('create table range_partitioned (i integer not null)')
-			con.execute('insert into range_partitioned select i from generate_series(1, 500) i')
-			con.execute('create table hash_partitioned (i integer not null)')
-			con.execute('insert into hash_partitioned select i from generate_series(1, 500) i')
-
-			# partition table keeping data in base table
-			# enable_parent parameter automatically becames true
-			con.execute('select create_range_partitions(\'range_partitioned\', \'i\', 1, 200, partition_data := false)')
-			con.execute('select create_hash_partitions(\'hash_partitioned\', \'i\', 5, false)')
-
-			# fillin child tables with remain data
-			con.execute('insert into range_partitioned select i from generate_series(501, 1000) i')
-			con.execute('insert into hash_partitioned select i from generate_series(501, 1000) i')
-
-			# set init callback
-			con.execute("""
-				create or replace function init_partition_stub_callback(args jsonb)
-				returns void as $$
-				begin
-				end
-				$$ language plpgsql;
-			""")
-			con.execute('select set_init_callback(\'range_partitioned\', \'init_partition_stub_callback(jsonb)\')')
-			con.execute('select set_init_callback(\'hash_partitioned\', \'init_partition_stub_callback(jsonb)\')')
-
-			# turn off enable_parent option
-			con.execute('select set_enable_parent(\'range_partitioned\', false)')
-			con.execute('select set_enable_parent(\'hash_partitioned\', false)')
-
-			con.commit()
-
-		# compare strategies
-		CMP_OK, PLANS_MISMATCH, CONTENTS_MISMATCH = range(3)
-		def cmp_full(con1, con2):
-			"""Compare selection partitions in plan and contents in partitioned tables"""
-
-			plan_query = 'explain (costs off, format json) select * from %s'
-			content_query = 'select * from %s order by i'
-			table_refs = [
-					'range_partitioned',
-					'only range_partitioned',
-					'hash_partitioned',
-					'only hash_partitioned'
-			]
-			for table_ref in table_refs:
-				plan_initial = con1.execute(plan_query % table_ref)[0][0][0]['Plan']
-				plan_copy = con2.execute(plan_query % table_ref)[0][0][0]['Plan']
-				if ordered(plan_initial) != ordered(plan_copy):
-					return PLANS_MISMATCH
-
-				content_initial = [x[0] for x in con1.execute(content_query % table_ref)]
-				content_copy = [x[0] for x in con2.execute(content_query % table_ref)]
-				if content_initial != content_copy:
-					return CONTENTS_MISMATCH
-
-				return CMP_OK
-
-		def turnoff_pathman(node):
-			node.psql('initial', 'alter system set pg_pathman.enable to off')
-			node.reload()
-
-		def turnon_pathman(node):
-			node.psql('initial', 'alter system set pg_pathman.enable to on')
-			node.psql('copy', 'alter system set pg_pathman.enable to on')
-			node.psql('initial', 'alter system set pg_pathman.override_copy to off')
-			node.psql('copy', 'alter system set pg_pathman.override_copy to off')
-			node.reload()
-
-		# Test dump/restore from init database to copy functionality
-		test_params = [
-			(None,
-			 None,
-			 [node.get_bin_path("pg_dump"),
-				"-p {}".format(node.port),
-				"initial"],
-			 [node.get_bin_path("psql"),
-				 "-p {}".format(node.port),
-				 "copy"],
-			 cmp_full),     # dump as plain text and restore via COPY
-			(turnoff_pathman,
-			 turnon_pathman,
-			 [node.get_bin_path("pg_dump"),
-				"-p {}".format(node.port),
-				"--inserts",
-				"initial"],
-			 [node.get_bin_path("psql"),
-				 "-p {}".format(node.port),
-				 "copy"],
-			 cmp_full),   # dump as plain text and restore via INSERTs
-			(None,
-			 None,
-			 [node.get_bin_path("pg_dump"),
-				"-p {}".format(node.port),
-				"--format=custom",
-				"initial"],
-			 [node.get_bin_path("pg_restore"),
-				 "-p {}".format(node.port),
-				 "--dbname=copy"],
-			 cmp_full),     # dump in archive format
-		]
-
-		try:
-			FNULL = open(os.devnull, 'w')
-
-			for preproc, postproc, pg_dump_params, pg_restore_params, cmp_dbs in test_params:
-
-				dump_restore_cmd = " | ".join((' '.join(pg_dump_params), ' '.join(pg_restore_params)))
-
-				if (preproc != None):
-					preproc(node)
-
-				# transfer and restore data
-				p1 = subprocess.Popen(pg_dump_params, stdout=subprocess.PIPE)
-				stdoutdata, _ = p1.communicate()
-				p2 = subprocess.Popen(pg_restore_params, stdin=subprocess.PIPE,
-						stdout=FNULL, stderr=FNULL)
-				p2.communicate(input=stdoutdata)
-
-				if (postproc != None):
-					postproc(node)
-
-				# check validity of data
-				with node.connect('initial') as con1, node.connect('copy') as con2:
-
-					# compare plans and contents of initial and copy
-					cmp_result = cmp_dbs(con1, con2)
-					self.assertNotEqual(cmp_result, PLANS_MISMATCH,
-							"mismatch in plans of select query on partitioned tables under the command: %s" % dump_restore_cmd)
-					self.assertNotEqual(cmp_result, CONTENTS_MISMATCH,
-							"mismatch in contents of partitioned tables under the command: %s" % dump_restore_cmd)
-
-					# compare enable_parent flag and callback function
-					config_params_query = """
-						select partrel, enable_parent, init_callback from pathman_config_params
-					"""
-					config_params_initial, config_params_copy = {}, {}
-					for row in con1.execute(config_params_query):
-						config_params_initial[row[0]] = row[1:]
-					for row in con2.execute(config_params_query):
-						config_params_copy[row[0]] = row[1:]
-					self.assertEqual(config_params_initial, config_params_copy, \
-							"mismatch in pathman_config_params under the command: %s" % dump_restore_cmd)
-
-					# compare constraints on each partition
-					constraints_query = """
-						select r.relname, c.conname, c.consrc from
-							pg_constraint c join pg_class r on c.conrelid=r.oid
-							where relname similar to '(range|hash)_partitioned_\d+'
-					"""
-					constraints_initial, constraints_copy = {}, {}
-					for row in con1.execute(constraints_query):
-						constraints_initial[row[0]] = row[1:]
-					for row in con2.execute(constraints_query):
-						constraints_copy[row[0]] = row[1:]
-					self.assertEqual(constraints_initial, constraints_copy, \
-							"mismatch in partitions' constraints under the command: %s" % dump_restore_cmd)
-
-				# clear copy database
-				node.psql('copy', 'drop schema public cascade')
-				node.psql('copy', 'create schema public')
-				node.psql('copy', 'drop extension pg_pathman cascade')
-
-		except:
-			raise
-		finally:
-			FNULL.close()
-
-		# Stop instance and finish work
-		node.stop()
-		node.cleanup()
-
-	def test_concurrent_detach(self):
-		"""Test concurrent detach partition with contiguous tuple inserting and spawning new partitions"""
-
-		# Init parameters
-		num_insert_workers = 8
-		detach_timeout = 0.1			# time in sec between successive inserts and detachs
-		num_detachs = 100				# estimated number of detachs
-		inserts_advance = 1				# abvance in sec of inserts process under detachs
-		test_interval = int(math.ceil(detach_timeout * num_detachs))
-
-		insert_pgbench_script = os.path.dirname(os.path.realpath(__file__)) \
-					+ "/pgbench_scripts/insert_current_timestamp.pgbench"
-		detach_pgbench_script = os.path.dirname(os.path.realpath(__file__)) \
-					+ "/pgbench_scripts/detachs_in_timeout.pgbench"
-
-		# Check pgbench scripts on existance
-		self.assertTrue(os.path.isfile(insert_pgbench_script),
-				msg="pgbench script with insert timestamp doesn't exist")
-		self.assertTrue(os.path.isfile(detach_pgbench_script),
-				msg="pgbench script with detach letfmost partition doesn't exist")
-
-		# Create and start new instance
-		node = self.start_new_pathman_cluster(allows_streaming=False)
-
-		# Create partitioned table for testing that spawns new partition on each next *detach_timeout* sec
-		with node.connect() as con0:
-			con0.begin()
-			con0.execute('create table ts_range_partitioned(ts timestamp not null)')
-			con0.execute("select create_range_partitions('ts_range_partitioned', 'ts', current_timestamp, interval '%f', 1)" % detach_timeout)
-			con0.commit()
-
-		# Run in background inserts and detachs processes
-		FNULL = open(os.devnull, 'w')
-
-		# init pgbench's utility tables
-		init_pgbench = node.pgbench(stdout=FNULL, stderr=FNULL, options=["-i"])
-		init_pgbench.wait()
-
-		inserts = node.pgbench(stdout=FNULL, stderr=subprocess.PIPE, options=[
-				"-j", "%i" % num_insert_workers,
-				"-c", "%i" % num_insert_workers,
-				"-f", insert_pgbench_script,
-				"-T", "%i" % (test_interval+inserts_advance)
-			])
-		time.sleep(inserts_advance)
-		detachs = node.pgbench(stdout=FNULL, stderr=FNULL, options=[
-				"-D", "timeout=%f" % detach_timeout,
-				"-f", detach_pgbench_script,
-				"-T", "%i" % test_interval
-			])
-
-		# Wait for completion of processes
-		_, stderrdata = inserts.communicate()
-		detachs.wait()
-
-		# Obtain error log from inserts process
-		self.assertIsNone(re.search("ERROR|FATAL|PANIC", str(stderrdata)),
-			msg="Race condition between detach and concurrent inserts with append partition is expired")
-
-		# Stop instance and finish work
-		node.stop()
-		node.cleanup()
-		FNULL.close()
-=======
 
 class PartitioningTests(unittest.TestCase):
     def setUp(self):
@@ -1981,7 +866,82 @@
             self.assertEqual(int(rows[0][0]), 20)
 
             # check partition that was chosen for insert
+            self.assertEqual(str(rows[0][1]), 'ins_test_11')
+
+        # Stop instance and finish work
+        node.stop()
+        node.cleanup()
+
+    def test_conc_part_split_insert(self):
+        """ Test concurrent split_range_partition() + INSERT """
+
+        # Create and start new instance
+        node = self.start_new_pathman_cluster(allows_streaming=False)
+
+        # Create table 'ins_test' and partition it
+        with node.connect() as con0:
+            con0.begin()
+            con0.execute('create table ins_test(val int not null)')
+            con0.execute("select create_range_partitions('ins_test', 'val', 1, 10, 10)")
+            con0.commit()
+
+        # Create two separate connections for this test
+        with node.connect() as con1, node.connect() as con2:
+
+            # Thread for connection #2 (it has to wait)
+            def con2_thread():
+                con2.begin()
+                con2.execute('insert into ins_test values (3), (6)')
+                con2.commit()
+
+            # Step 1: initilize con1
+            con1.begin()
+            con1.execute('select count(*) from ins_test') # load pathman's cache
+
+            # Step 2: initilize con2
+            con2.begin()
+            con2.execute('select count(*) from ins_test') # load pathman's cache
+            con2.commit() # unlock relations
+
+            # Step 3: split 'ins_test1' in con1 (success)
+            con1.execute("select split_range_partition('ins_test_1', 5)")
+
+            # Step 4: try inserting new values in con2 (waiting)
+            t = threading.Thread(target=con2_thread)
+            t.start()
+
+            # Step 5: wait until 't' locks
+            while True:
+                with node.connect() as con0:
+                    locks = con0.execute("""
+                        select count(*) from pg_locks where granted = 'f'
+                    """)
+
+                    if int(locks[0][0]) > 0:
+                        break
+
+            # Step 6: finish split in con1 (success, unlock)
+            con1.commit()
+
+            # Step 7: wait for con2
+            t.join()
+
+            rows = con1.execute("""
+                select *, tableoid::regclass::text
+                from ins_test
+                order by val asc
+            """)
+
+            # check number of rows in table
+            self.assertEqual(len(rows), 2)
+
+            # check values that have been inserted
+            self.assertEqual(int(rows[0][0]), 3)
+            self.assertEqual(int(rows[1][0]), 6)
+
+            # check partitions that were chosen for insert
             self.assertEqual(str(rows[0][1]), 'ins_test_1')
+            self.assertEqual(str(rows[1][1]), 'ins_test_11')
 
         # Stop instance and finish work
         node.stop()
@@ -2308,7 +1268,6 @@
         node.stop()
         node.cleanup()
         FNULL.close()
->>>>>>> c2ed28a6
 
 
 if __name__ == "__main__":
