\set VERBOSITY terse
CREATE EXTENSION pg_pathman;
CREATE SCHEMA calamity;
/* call for coverage test */
set client_min_messages = ERROR;
SELECT debug_capture();
 debug_capture 
---------------
 
(1 row)

<<<<<<< HEAD
SELECT pathman_version();
 pathman_version 
-----------------
 1.5.0
=======
SELECT get_pathman_lib_version();
 get_pathman_lib_version 
-------------------------
 10405
>>>>>>> 7ca0dda7
(1 row)

set client_min_messages = NOTICE;
/* create table to be partitioned */
CREATE TABLE calamity.part_test(val serial);
/* test pg_pathman's cache */
INSERT INTO calamity.part_test SELECT generate_series(1, 30);
SELECT create_range_partitions('calamity.part_test', 'val', 1, 10);
 create_range_partitions 
-------------------------
                       3
(1 row)

SELECT drop_partitions('calamity.part_test');
NOTICE:  10 rows copied from calamity.part_test_1
NOTICE:  10 rows copied from calamity.part_test_2
NOTICE:  10 rows copied from calamity.part_test_3
 drop_partitions 
-----------------
               3
(1 row)

SELECT create_range_partitions('calamity.part_test', 'val', 1, 10);
 create_range_partitions 
-------------------------
                       3
(1 row)

SELECT drop_partitions('calamity.part_test');
NOTICE:  10 rows copied from calamity.part_test_1
NOTICE:  10 rows copied from calamity.part_test_2
NOTICE:  10 rows copied from calamity.part_test_3
 drop_partitions 
-----------------
               3
(1 row)

SELECT create_range_partitions('calamity.part_test', 'val', 1, 10);
 create_range_partitions 
-------------------------
                       3
(1 row)

SELECT append_range_partition('calamity.part_test');
 append_range_partition 
------------------------
 calamity.part_test_4
(1 row)

SELECT drop_partitions('calamity.part_test');
NOTICE:  10 rows copied from calamity.part_test_1
NOTICE:  10 rows copied from calamity.part_test_2
NOTICE:  10 rows copied from calamity.part_test_3
NOTICE:  0 rows copied from calamity.part_test_4
 drop_partitions 
-----------------
               4
(1 row)

SELECT create_range_partitions('calamity.part_test', 'val', 1, 10);
 create_range_partitions 
-------------------------
                       3
(1 row)

SELECT append_range_partition('calamity.part_test');
 append_range_partition 
------------------------
 calamity.part_test_4
(1 row)

SELECT drop_partitions('calamity.part_test');
NOTICE:  10 rows copied from calamity.part_test_1
NOTICE:  10 rows copied from calamity.part_test_2
NOTICE:  10 rows copied from calamity.part_test_3
NOTICE:  0 rows copied from calamity.part_test_4
 drop_partitions 
-----------------
               4
(1 row)

SELECT count(*) FROM calamity.part_test;
 count 
-------
    30
(1 row)

DELETE FROM calamity.part_test;
/* test function create_single_range_partition() */
SELECT create_single_range_partition(NULL, NULL::INT4, NULL);					/* not ok */
ERROR:  'parent_relid' should not be NULL
SELECT create_single_range_partition('pg_class', NULL::INT4, NULL);				/* not ok */
ERROR:  table "pg_class" is not partitioned by RANGE
SELECT add_to_pathman_config('calamity.part_test', 'val');
 add_to_pathman_config 
-----------------------
 t
(1 row)

SELECT create_single_range_partition('calamity.part_test', NULL::INT4, NULL);	/* not ok */
ERROR:  table "part_test" is not partitioned by RANGE
DELETE FROM pathman_config WHERE partrel = 'calamity.part_test'::REGCLASS;
/* test function create_range_partitions_internal() */
SELECT create_range_partitions_internal(NULL, '{}'::INT[], NULL, NULL);		/* not ok */
ERROR:  'parent_relid' should not be NULL
SELECT create_range_partitions_internal('calamity.part_test',
										NULL::INT[], NULL, NULL);			/* not ok */
ERROR:  'bounds' should not be NULL
SELECT create_range_partitions_internal('calamity.part_test', '{1}'::INT[],
										'{part_1}'::TEXT[], NULL);			/* not ok */
ERROR:  wrong length of 'partition_names' array
SELECT create_range_partitions_internal('calamity.part_test', '{1}'::INT[],
										NULL, '{tblspc_1}'::TEXT[]);		/* not ok */
ERROR:  wrong length of 'tablespaces' array
SELECT create_range_partitions_internal('calamity.part_test',
										'{1, NULL}'::INT[], NULL, NULL);	/* not ok */
ERROR:  only first bound can be NULL
SELECT create_range_partitions_internal('calamity.part_test',
										'{2, 1}'::INT[], NULL, NULL);		/* not ok */
ERROR:  'bounds' array must be ascending
/* test function create_hash_partitions() */
SELECT create_hash_partitions('calamity.part_test', 'val', 2,
							  partition_names := ARRAY[]::TEXT[]); /* not ok */
ERROR:  array should not be empty
SELECT create_hash_partitions('calamity.part_test', 'val', 2,
							  partition_names := ARRAY[ 'p1', NULL ]::TEXT[]); /* not ok */
ERROR:  array should not contain NULLs
SELECT create_hash_partitions('calamity.part_test', 'val', 2,
							  partition_names := ARRAY[ ['p1'], ['p2'] ]::TEXT[]); /* not ok */
ERROR:  array should contain only 1 dimension
SELECT create_hash_partitions('calamity.part_test', 'val', 2,
							  partition_names := ARRAY['calamity.p1']::TEXT[]); /* not ok */
ERROR:  size of 'partition_names' must be equal to 'partitions_count'
SELECT create_hash_partitions('calamity.part_test', 'val', 2,
							  tablespaces := ARRAY['abcd']::TEXT[]); /* not ok */
ERROR:  size of 'tablespaces' must be equal to 'partitions_count'
/* test case when naming sequence does not exist */
CREATE TABLE calamity.no_naming_seq(val INT4 NOT NULL);
SELECT add_to_pathman_config('calamity.no_naming_seq', 'val', '100');
 add_to_pathman_config 
-----------------------
 t
(1 row)

select add_range_partition(' calamity.no_naming_seq', 10, 20);
ERROR:  auto naming sequence "no_naming_seq_seq" does not exist
DROP TABLE calamity.no_naming_seq CASCADE;
/* test (-inf, +inf) partition creation */
CREATE TABLE calamity.double_inf(val INT4 NOT NULL);
SELECT add_to_pathman_config('calamity.double_inf', 'val', '10');
 add_to_pathman_config 
-----------------------
 t
(1 row)

select add_range_partition('calamity.double_inf', NULL::INT4, NULL::INT4,
						   partition_name := 'double_inf_part');
ERROR:  cannot create partition with range (-inf, +inf)
DROP TABLE calamity.double_inf CASCADE;
/* test stub 'enable_parent' value for PATHMAN_CONFIG_PARAMS */
INSERT INTO calamity.part_test SELECT generate_series(1, 30);
SELECT create_range_partitions('calamity.part_test', 'val', 1, 10);
 create_range_partitions 
-------------------------
                       3
(1 row)

DELETE FROM pathman_config_params WHERE partrel = 'calamity.part_test'::regclass;
SELECT append_range_partition('calamity.part_test');
 append_range_partition 
------------------------
 calamity.part_test_4
(1 row)

EXPLAIN (COSTS OFF) SELECT * FROM calamity.part_test;
          QUERY PLAN           
-------------------------------
 Append
   ->  Seq Scan on part_test_1
   ->  Seq Scan on part_test_2
   ->  Seq Scan on part_test_3
   ->  Seq Scan on part_test_4
(5 rows)

SELECT drop_partitions('calamity.part_test', true);
 drop_partitions 
-----------------
               4
(1 row)

DELETE FROM calamity.part_test;
/* check function validate_interval_value() */
SELECT set_interval('pg_catalog.pg_class', 100); /* not ok */
ERROR:  table "pg_class" is not partitioned by RANGE
INSERT INTO calamity.part_test SELECT generate_series(1, 30);
SELECT create_range_partitions('calamity.part_test', 'val', 1, 10);
 create_range_partitions 
-------------------------
                       3
(1 row)

SELECT set_interval('calamity.part_test', 100);				/* ok */
 set_interval 
--------------
 
(1 row)

SELECT set_interval('calamity.part_test', 15.6);			/* not ok */
ERROR:  invalid input syntax for integer: "15.6"
SELECT set_interval('calamity.part_test', 'abc'::text);		/* not ok */
ERROR:  invalid input syntax for integer: "abc"
SELECT drop_partitions('calamity.part_test', true);
 drop_partitions 
-----------------
               3
(1 row)

DELETE FROM calamity.part_test;
/* check function build_hash_condition() */
SELECT build_hash_condition('int4', 'val', 10, 1);
              build_hash_condition               
-------------------------------------------------
 public.get_hash_part_idx(hashint4(val), 10) = 1
(1 row)

SELECT build_hash_condition('text', 'val', 10, 1);
              build_hash_condition               
-------------------------------------------------
 public.get_hash_part_idx(hashtext(val), 10) = 1
(1 row)

SELECT build_hash_condition('int4', 'val', 1, 1);
ERROR:  'partition_index' must be lower than 'partitions_count'
SELECT build_hash_condition('int4', 'val', 10, 20);
ERROR:  'partition_index' must be lower than 'partitions_count'
SELECT build_hash_condition('text', 'val', 10, NULL) IS NULL;
 ?column? 
----------
 t
(1 row)

SELECT build_hash_condition('calamity.part_test', 'val', 10, 1);
ERROR:  no hash function for type calamity.part_test
/* check function build_range_condition() */
SELECT build_range_condition(NULL, 'val', 10, 20);						/* not ok */
ERROR:  'partition_relid' should not be NULL
SELECT build_range_condition('calamity.part_test', NULL, 10, 20);		/* not ok */
ERROR:  'expression' should not be NULL
SELECT build_range_condition('calamity.part_test', 'val', 10, 20);		/* OK */
    build_range_condition     
------------------------------
 ((val >= 10) AND (val < 20))
(1 row)

SELECT build_range_condition('calamity.part_test', 'val', 10, NULL);	/* OK */
 build_range_condition 
-----------------------
 ((val >= 10))
(1 row)

SELECT build_range_condition('calamity.part_test', 'val', NULL, 10);	/* OK */
 build_range_condition 
-----------------------
 ((val < 10))
(1 row)

/* check function validate_interval_value() */
SELECT validate_interval_value(1::REGCLASS, 'expr', 2, '1 mon', 'cooked_expr');			/* not ok */
ERROR:  relation "1" does not exist
SELECT validate_interval_value(NULL, 'expr', 2, '1 mon', 'cooked_expr');				/* not ok */
ERROR:  'partrel' should not be NULL
SELECT validate_interval_value('pg_class', NULL, 2, '1 mon', 'cooked_expr');			/* not ok */
ERROR:  'expression' should not be NULL
SELECT validate_interval_value('pg_class', 'relname', NULL, '1 mon', 'cooked_expr');	/* not ok */
ERROR:  'parttype' should not be NULL
SELECT validate_interval_value('pg_class', 'relname', 1, 'HASH', NULL);					/* not ok */
ERROR:  interval should be NULL for HASH partitioned table
SELECT validate_interval_value('pg_class', 'expr', 2, '1 mon', NULL);					/* not ok */
ERROR:  failed to analyze partitioning expression "expr"
SELECT validate_interval_value('pg_class', 'expr', 2, NULL, 'cooked_expr');				/* not ok */
ERROR:  unrecognized token: "cooked_expr"
SELECT validate_interval_value('pg_class', 'EXPR', 1, 'HASH', NULL);					/* not ok */
ERROR:  failed to analyze partitioning expression "EXPR"
/* check function validate_relname() */
SELECT validate_relname('calamity.part_test');
 validate_relname 
------------------
 
(1 row)

SELECT validate_relname(1::REGCLASS);
ERROR:  relation "1" does not exist
SELECT validate_relname(NULL);
ERROR:  relation should not be NULL
/* check function validate_expression() */
SELECT validate_expression(1::regclass, NULL);					/* not ok */
ERROR:  relation "1" does not exist
SELECT validate_expression(NULL::regclass, NULL);				/* not ok */
ERROR:  'relid' should not be NULL
SELECT validate_expression('calamity.part_test', NULL);			/* not ok */
ERROR:  'expression' should not be NULL
SELECT validate_expression('calamity.part_test', 'valval');		/* not ok */
ERROR:  failed to analyze partitioning expression "valval"
SELECT validate_expression('calamity.part_test', 'random()');	/* not ok */
ERROR:  failed to analyze partitioning expression "random()"
SELECT validate_expression('calamity.part_test', 'val');		/* OK */
 validate_expression 
---------------------
 
(1 row)

SELECT validate_expression('calamity.part_test', 'VaL');		/* OK */
 validate_expression 
---------------------
 
(1 row)

/* check function get_number_of_partitions() */
SELECT get_number_of_partitions('calamity.part_test');
 get_number_of_partitions 
--------------------------
                        0
(1 row)

SELECT get_number_of_partitions(NULL) IS NULL;
 ?column? 
----------
 t
(1 row)

/* check function get_parent_of_partition() */
SELECT get_parent_of_partition('calamity.part_test');
ERROR:  "part_test" is not a partition
SELECT get_parent_of_partition(NULL) IS NULL;
 ?column? 
----------
 t
(1 row)

/* check function get_base_type() */
CREATE DOMAIN calamity.test_domain AS INT4;
SELECT get_base_type('int4'::regtype);
 get_base_type 
---------------
 integer
(1 row)

SELECT get_base_type('calamity.test_domain'::regtype);
 get_base_type 
---------------
 integer
(1 row)

SELECT get_base_type(NULL) IS NULL;
 ?column? 
----------
 t
(1 row)

/* check function get_partition_key_type() */
SELECT get_partition_key_type('calamity.part_test');
ERROR:  relation "part_test" has no partitions
SELECT get_partition_key_type(0::regclass);
ERROR:  relation "0" has no partitions
SELECT get_partition_key_type(NULL) IS NULL;
 ?column? 
----------
 t
(1 row)

/* check function build_check_constraint_name() */
SELECT build_check_constraint_name('calamity.part_test');		/* OK */
 build_check_constraint_name 
-----------------------------
 pathman_part_test_check
(1 row)

SELECT build_check_constraint_name(0::REGCLASS);				/* not ok */
ERROR:  relation "0" does not exist
SELECT build_check_constraint_name(NULL) IS NULL;
 ?column? 
----------
 t
(1 row)

/* check function build_update_trigger_name() */
SELECT build_update_trigger_name('calamity.part_test');			/* OK */
 build_update_trigger_name 
---------------------------
 part_test_upd_trig
(1 row)

SELECT build_update_trigger_name(0::REGCLASS);					/* not ok */
ERROR:  relation "0" does not exist
SELECT build_update_trigger_name(NULL) IS NULL;
 ?column? 
----------
 t
(1 row)

/* check function build_update_trigger_func_name() */
SELECT build_update_trigger_func_name('calamity.part_test');	/* OK */
  build_update_trigger_func_name  
----------------------------------
 calamity.part_test_upd_trig_func
(1 row)

SELECT build_update_trigger_func_name(0::REGCLASS);				/* not ok */
ERROR:  relation "0" does not exist
SELECT build_update_trigger_func_name(NULL) IS NULL;
 ?column? 
----------
 t
(1 row)

/* check function build_sequence_name() */
SELECT build_sequence_name('calamity.part_test');				/* OK */
  build_sequence_name   
------------------------
 calamity.part_test_seq
(1 row)

SELECT build_sequence_name(1::REGCLASS);						/* not ok */
ERROR:  relation "1" does not exist
SELECT build_sequence_name(NULL) IS NULL;
 ?column? 
----------
 t
(1 row)

/* check function partition_table_concurrently() */
SELECT partition_table_concurrently(1::REGCLASS);				/* not ok */
ERROR:  relation "1" has no partitions
SELECT partition_table_concurrently('pg_class', 0);				/* not ok */
ERROR:  'batch_size' should not be less than 1 or greater than 10000
SELECT partition_table_concurrently('pg_class', 1, 1E-5);		/* not ok */
ERROR:  'sleep_time' should not be less than 0.5
SELECT partition_table_concurrently('pg_class');				/* not ok */
ERROR:  relation "pg_class" has no partitions
/* check function stop_concurrent_part_task() */
SELECT stop_concurrent_part_task(1::REGCLASS);					/* not ok */
ERROR:  cannot find worker for relation "1"
/* check function drop_range_partition_expand_next() */
SELECT drop_range_partition_expand_next('pg_class');			/* not ok */
ERROR:  relation "pg_class" is not a partition
SELECT drop_range_partition_expand_next(NULL) IS NULL;
 ?column? 
----------
 t
(1 row)

/* check function generate_range_bounds() */
SELECT generate_range_bounds(NULL, 100, 10) IS NULL;
 ?column? 
----------
 t
(1 row)

SELECT generate_range_bounds(0, NULL::INT4, 10) IS NULL;
 ?column? 
----------
 t
(1 row)

SELECT generate_range_bounds(0, 100, NULL) IS NULL;
 ?column? 
----------
 t
(1 row)

SELECT generate_range_bounds(0, 100, 0);							/* not ok */
ERROR:  'p_count' must be greater than zero
SELECT generate_range_bounds('a'::TEXT, 'test'::TEXT, 10);			/* not ok */
ERROR:  cannot find operator +(text, text)
SELECT generate_range_bounds('a'::TEXT, '1 mon'::INTERVAL, 10);		/* not ok */
ERROR:  cannot find operator +(text, interval)
SELECT generate_range_bounds(0::NUMERIC, 1::NUMERIC, 10);			/* OK */
  generate_range_bounds   
--------------------------
 {0,1,2,3,4,5,6,7,8,9,10}
(1 row)

SELECT generate_range_bounds('1-jan-2017'::DATE,
							 '1 day'::INTERVAL,
							 4);									/* OK */
                  generate_range_bounds                   
----------------------------------------------------------
 {01-01-2017,01-02-2017,01-03-2017,01-04-2017,01-05-2017}
(1 row)

SELECT check_range_available(NULL, NULL::INT4, NULL);	/* not ok */
ERROR:  'parent_relid' should not be NULL
SELECT check_range_available('pg_class', 1, 10);		/* OK (not partitioned) */
WARNING:  table "pg_class" is not partitioned
 check_range_available 
-----------------------
 
(1 row)

SELECT has_update_trigger(NULL);
 has_update_trigger 
--------------------
 
(1 row)

SELECT has_update_trigger(0::REGCLASS); /* not ok */
ERROR:  relation "0" does not exist
/* check invoke_on_partition_created_callback() */
CREATE FUNCTION calamity.dummy_cb(arg jsonb) RETURNS void AS $$
	begin
		raise warning 'arg: %', arg::text;
	end
$$ LANGUAGE plpgsql;
/* Invalid args */
SELECT invoke_on_partition_created_callback(NULL, 'calamity.part_test', 1);
ERROR:  'parent_relid' should not be NULL
SELECT invoke_on_partition_created_callback('calamity.part_test', NULL, 1);
ERROR:  'partition_relid' should not be NULL
SELECT invoke_on_partition_created_callback('calamity.part_test', 'calamity.part_test', 0);
 invoke_on_partition_created_callback 
--------------------------------------
 
(1 row)

SELECT invoke_on_partition_created_callback('calamity.part_test', 'calamity.part_test', 1);
ERROR:  callback function 1 does not exist
SELECT invoke_on_partition_created_callback('calamity.part_test', 'calamity.part_test', NULL);
 invoke_on_partition_created_callback 
--------------------------------------
 
(1 row)

/* HASH */
SELECT invoke_on_partition_created_callback(0::regclass, 1::regclass, 'calamity.dummy_cb(jsonb)'::regprocedure);
WARNING:  arg: {"parent": null, "parttype": "1", "partition": null, "parent_schema": null, "partition_schema": null}
 invoke_on_partition_created_callback 
--------------------------------------
 
(1 row)

/* RANGE */
SELECT invoke_on_partition_created_callback('calamity.part_test'::regclass, 'pg_class'::regclass, 'calamity.dummy_cb(jsonb)'::regprocedure, NULL::int, NULL);
WARNING:  arg: {"parent": "part_test", "parttype": "2", "partition": "pg_class", "range_max": null, "range_min": null, "parent_schema": "calamity", "partition_schema": "pg_catalog"}
 invoke_on_partition_created_callback 
--------------------------------------
 
(1 row)

SELECT invoke_on_partition_created_callback(0::regclass, 1::regclass, 'calamity.dummy_cb(jsonb)'::regprocedure, NULL::int, NULL);
WARNING:  arg: {"parent": null, "parttype": "2", "partition": null, "range_max": null, "range_min": null, "parent_schema": null, "partition_schema": null}
 invoke_on_partition_created_callback 
--------------------------------------
 
(1 row)

SELECT invoke_on_partition_created_callback(0::regclass, 1::regclass, 'calamity.dummy_cb(jsonb)'::regprocedure, 1, NULL);
WARNING:  arg: {"parent": null, "parttype": "2", "partition": null, "range_max": null, "range_min": "1", "parent_schema": null, "partition_schema": null}
 invoke_on_partition_created_callback 
--------------------------------------
 
(1 row)

SELECT invoke_on_partition_created_callback(0::regclass, 1::regclass, 'calamity.dummy_cb(jsonb)'::regprocedure, NULL, 1);
WARNING:  arg: {"parent": null, "parttype": "2", "partition": null, "range_max": "1", "range_min": null, "parent_schema": null, "partition_schema": null}
 invoke_on_partition_created_callback 
--------------------------------------
 
(1 row)

DROP FUNCTION calamity.dummy_cb(arg jsonb);
/* check function add_to_pathman_config() -- PHASE #1 */
SELECT add_to_pathman_config(NULL, 'val');						/* no table */
ERROR:  'parent_relid' should not be NULL
SELECT add_to_pathman_config(0::REGCLASS, 'val');				/* no table (oid) */
ERROR:  relation "0" does not exist
SELECT add_to_pathman_config('calamity.part_test', NULL);		/* no expr */
ERROR:  'expression' should not be NULL
SELECT add_to_pathman_config('calamity.part_test', 'V_A_L');	/* wrong expr */
ERROR:  failed to analyze partitioning expression "V_A_L"
SELECT add_to_pathman_config('calamity.part_test', 'val');		/* OK */
 add_to_pathman_config 
-----------------------
 t
(1 row)

SELECT disable_pathman_for('calamity.part_test');
 disable_pathman_for 
---------------------
 
(1 row)

SELECT add_to_pathman_config('calamity.part_test', 'val', '10'); /* OK */
 add_to_pathman_config 
-----------------------
 t
(1 row)

SELECT disable_pathman_for('calamity.part_test');
 disable_pathman_for 
---------------------
 
(1 row)

/* check function add_to_pathman_config() -- PHASE #2 */
CREATE TABLE calamity.part_ok(val serial);
INSERT INTO calamity.part_ok SELECT generate_series(1, 2);
SELECT create_hash_partitions('calamity.part_ok', 'val', 4);
 create_hash_partitions 
------------------------
                      4
(1 row)

CREATE TABLE calamity.wrong_partition (LIKE calamity.part_test) INHERITS (calamity.part_test); /* wrong partition w\o constraints */
NOTICE:  merging column "val" with inherited definition
SELECT add_to_pathman_config('calamity.part_test', 'val');
ERROR:  constraint "pathman_wrong_partition_check" of partition "wrong_partition" does not exist
EXPLAIN (COSTS OFF) SELECT * FROM calamity.part_ok; /* check that pathman is enabled */
         QUERY PLAN          
-----------------------------
 Append
   ->  Seq Scan on part_ok_0
   ->  Seq Scan on part_ok_1
   ->  Seq Scan on part_ok_2
   ->  Seq Scan on part_ok_3
(5 rows)

SELECT add_to_pathman_config('calamity.part_test', 'val', '10');
ERROR:  constraint "pathman_wrong_partition_check" of partition "wrong_partition" does not exist
EXPLAIN (COSTS OFF) SELECT * FROM calamity.part_ok; /* check that pathman is enabled */
         QUERY PLAN          
-----------------------------
 Append
   ->  Seq Scan on part_ok_0
   ->  Seq Scan on part_ok_1
   ->  Seq Scan on part_ok_2
   ->  Seq Scan on part_ok_3
(5 rows)

ALTER TABLE calamity.wrong_partition
ADD CONSTRAINT pathman_wrong_partition_check
CHECK (val = 1 OR val = 2); /* wrong constraint */
SELECT add_to_pathman_config('calamity.part_test', 'val', '10');
ERROR:  wrong constraint format for RANGE partition "wrong_partition"
EXPLAIN (COSTS OFF) SELECT * FROM calamity.part_ok; /* check that pathman is enabled */
         QUERY PLAN          
-----------------------------
 Append
   ->  Seq Scan on part_ok_0
   ->  Seq Scan on part_ok_1
   ->  Seq Scan on part_ok_2
   ->  Seq Scan on part_ok_3
(5 rows)

ALTER TABLE calamity.wrong_partition DROP CONSTRAINT pathman_wrong_partition_check;
ALTER TABLE calamity.wrong_partition
ADD CONSTRAINT pathman_wrong_partition_check
CHECK (val >= 10 AND val = 2); /* wrong constraint */
SELECT add_to_pathman_config('calamity.part_test', 'val', '10');
ERROR:  wrong constraint format for RANGE partition "wrong_partition"
EXPLAIN (COSTS OFF) SELECT * FROM calamity.part_ok; /* check that pathman is enabled */
         QUERY PLAN          
-----------------------------
 Append
   ->  Seq Scan on part_ok_0
   ->  Seq Scan on part_ok_1
   ->  Seq Scan on part_ok_2
   ->  Seq Scan on part_ok_3
(5 rows)

ALTER TABLE calamity.wrong_partition DROP CONSTRAINT pathman_wrong_partition_check;
/* check GUC variable */
SHOW pg_pathman.enable;
 pg_pathman.enable 
-------------------
 on
(1 row)

/* check function create_hash_partitions_internal() (called for the 2nd time) */
CREATE TABLE calamity.hash_two_times(val serial);
SELECT create_hash_partitions_internal('calamity.hash_two_times', 'val', 2);
ERROR:  table "hash_two_times" is not partitioned
SELECT create_hash_partitions('calamity.hash_two_times', 'val', 2);
 create_hash_partitions 
------------------------
                      2
(1 row)

SELECT create_hash_partitions_internal('calamity.hash_two_times', 'val', 2);
ERROR:  cannot add new HASH partitions
/* check function disable_pathman_for() */
CREATE TABLE calamity.to_be_disabled(val INT NOT NULL);
SELECT create_hash_partitions('calamity.to_be_disabled', 'val', 3);	/* add row to main config */
 create_hash_partitions 
------------------------
                      3
(1 row)

SELECT set_enable_parent('calamity.to_be_disabled', true); /* add row to params */
 set_enable_parent 
-------------------
 
(1 row)

SELECT disable_pathman_for('calamity.to_be_disabled'); /* should delete both rows */
 disable_pathman_for 
---------------------
 
(1 row)

SELECT count(*) FROM pathman_config WHERE partrel = 'calamity.to_be_disabled'::REGCLASS;
 count 
-------
     0
(1 row)

SELECT count(*) FROM pathman_config_params WHERE partrel = 'calamity.to_be_disabled'::REGCLASS;
 count 
-------
     0
(1 row)

/* check function get_part_range_by_idx() */
CREATE TABLE calamity.test_range_idx(val INT4 NOT NULL);
SELECT create_range_partitions('calamity.test_range_idx', 'val', 1, 10, 1);
 create_range_partitions 
-------------------------
                       1
(1 row)

SELECT get_part_range(NULL, 1, NULL::INT4);							/* not ok */
ERROR:  'parent_relid' should not be NULL
SELECT get_part_range('calamity.test_range_idx', NULL, NULL::INT4);	/* not ok */
ERROR:  'partition_idx' should not be NULL
SELECT get_part_range('calamity.test_range_idx', 0, NULL::INT2);	/* not ok */
ERROR:  pg_typeof(dummy) should be integer
SELECT get_part_range('calamity.test_range_idx', -2, NULL::INT4);	/* not ok */
ERROR:  negative indices other than -1 (last partition) are not allowed
SELECT get_part_range('calamity.test_range_idx', 4, NULL::INT4);	/* not ok */
ERROR:  partition #4 does not exist (total amount is 1)
SELECT get_part_range('calamity.test_range_idx', 0, NULL::INT4);	/* OK */
 get_part_range 
----------------
 {1,11}
(1 row)

DROP TABLE calamity.test_range_idx CASCADE;
NOTICE:  drop cascades to 2 other objects
/* check function get_part_range_by_oid() */
CREATE TABLE calamity.test_range_oid(val INT4 NOT NULL);
SELECT create_range_partitions('calamity.test_range_oid', 'val', 1, 10, 1);
 create_range_partitions 
-------------------------
                       1
(1 row)

SELECT get_part_range(NULL, NULL::INT4);							/* not ok */
ERROR:  'partition_relid' should not be NULL
SELECT get_part_range('pg_class', NULL::INT4);						/* not ok */
ERROR:  relation "pg_class" is not a partition
SELECT get_part_range('calamity.test_range_oid_1', NULL::INT2);		/* not ok */
ERROR:  pg_typeof(dummy) should be integer
SELECT get_part_range('calamity.test_range_oid_1', NULL::INT4);		/* OK */
 get_part_range 
----------------
 {1,11}
(1 row)

DROP TABLE calamity.test_range_oid CASCADE;
NOTICE:  drop cascades to 2 other objects
/* check function merge_range_partitions() */
SELECT merge_range_partitions('{pg_class}');						/* not ok */
ERROR:  cannot merge partitions
SELECT merge_range_partitions('{pg_class, pg_inherits}');			/* not ok */
ERROR:  cannot merge partitions
CREATE TABLE calamity.merge_test_a(val INT4 NOT NULL);
CREATE TABLE calamity.merge_test_b(val INT4 NOT NULL);
SELECT create_range_partitions('calamity.merge_test_a', 'val', 1, 10, 2);
 create_range_partitions 
-------------------------
                       2
(1 row)

SELECT create_range_partitions('calamity.merge_test_b', 'val', 1, 10, 2);
 create_range_partitions 
-------------------------
                       2
(1 row)

SELECT merge_range_partitions('{calamity.merge_test_a_1,
								calamity.merge_test_b_1}');			/* not ok */
ERROR:  cannot merge partitions
DROP TABLE calamity.merge_test_a,calamity.merge_test_b CASCADE;
NOTICE:  drop cascades to 6 other objects
/* check function drop_triggers() */
CREATE TABLE calamity.trig_test_tbl(val INT4 NOT NULL);
SELECT create_hash_partitions('calamity.trig_test_tbl', 'val', 2);
 create_hash_partitions 
------------------------
                      2
(1 row)

SELECT create_update_triggers('calamity.trig_test_tbl');
 create_update_triggers 
------------------------
 
(1 row)

SELECT count(*) FROM pg_trigger WHERE tgrelid = 'calamity.trig_test_tbl'::REGCLASS;
 count 
-------
     1
(1 row)

SELECT count(*) FROM pg_trigger WHERE tgrelid = 'calamity.trig_test_tbl_1'::REGCLASS;
 count 
-------
     1
(1 row)

SELECT drop_triggers('calamity.trig_test_tbl');						/* OK */
 drop_triggers 
---------------
 
(1 row)

SELECT count(*) FROM pg_trigger WHERE tgrelid = 'calamity.trig_test_tbl'::REGCLASS;
 count 
-------
     0
(1 row)

SELECT count(*) FROM pg_trigger WHERE tgrelid = 'calamity.trig_test_tbl_1'::REGCLASS;
 count 
-------
     0
(1 row)

DROP TABLE calamity.trig_test_tbl CASCADE;
NOTICE:  drop cascades to 2 other objects
DROP SCHEMA calamity CASCADE;
NOTICE:  drop cascades to 15 other objects
DROP EXTENSION pg_pathman;
/*
 * -------------------------------
 *  Special tests (SET statement)
 * -------------------------------
 */
CREATE EXTENSION pg_pathman;
SET pg_pathman.enable = false;
NOTICE:  RuntimeAppend, RuntimeMergeAppend and PartitionFilter nodes and some other options have been disabled
SET pg_pathman.enable = true;
NOTICE:  RuntimeAppend, RuntimeMergeAppend and PartitionFilter nodes and some other options have been enabled
SET pg_pathman.enable = false;
NOTICE:  RuntimeAppend, RuntimeMergeAppend and PartitionFilter nodes and some other options have been disabled
RESET pg_pathman.enable;
NOTICE:  RuntimeAppend, RuntimeMergeAppend and PartitionFilter nodes and some other options have been enabled
RESET ALL;
BEGIN; ROLLBACK;
BEGIN ISOLATION LEVEL SERIALIZABLE; ROLLBACK;
BEGIN; SET TRANSACTION ISOLATION LEVEL SERIALIZABLE; ROLLBACK;
DROP EXTENSION pg_pathman;
/*
 * -------------------------------------
 *  Special tests (pathman_cache_stats)
 * -------------------------------------
 */
CREATE SCHEMA calamity;
CREATE EXTENSION pg_pathman;
/* check that cache loading is lazy */
CREATE TABLE calamity.test_pathman_cache_stats(val NUMERIC NOT NULL);
SELECT create_range_partitions('calamity.test_pathman_cache_stats', 'val', 1, 10, 10);
 create_range_partitions 
-------------------------
                      10
(1 row)

SELECT context, entries FROM pathman_cache_stats ORDER BY context;	/* OK */
         context          | entries 
--------------------------+---------
 maintenance              |       0
 partition bounds cache   |       0
 partition dispatch cache |       1
 partition parents cache  |       0
(4 rows)

DROP TABLE calamity.test_pathman_cache_stats CASCADE;
NOTICE:  drop cascades to 11 other objects
SELECT context, entries FROM pathman_cache_stats ORDER BY context;	/* OK */
         context          | entries 
--------------------------+---------
 maintenance              |       0
 partition bounds cache   |       0
 partition dispatch cache |       0
 partition parents cache  |       0
(4 rows)

/* Change this setting for code coverage */
SET pg_pathman.enable_bounds_cache = false;
/* check view pathman_cache_stats (bounds cache disabled) */
CREATE TABLE calamity.test_pathman_cache_stats(val NUMERIC NOT NULL);
SELECT create_range_partitions('calamity.test_pathman_cache_stats', 'val', 1, 10, 10);
 create_range_partitions 
-------------------------
                      10
(1 row)

EXPLAIN (COSTS OFF) SELECT * FROM calamity.test_pathman_cache_stats;
                  QUERY PLAN                   
-----------------------------------------------
 Append
   ->  Seq Scan on test_pathman_cache_stats_1
   ->  Seq Scan on test_pathman_cache_stats_2
   ->  Seq Scan on test_pathman_cache_stats_3
   ->  Seq Scan on test_pathman_cache_stats_4
   ->  Seq Scan on test_pathman_cache_stats_5
   ->  Seq Scan on test_pathman_cache_stats_6
   ->  Seq Scan on test_pathman_cache_stats_7
   ->  Seq Scan on test_pathman_cache_stats_8
   ->  Seq Scan on test_pathman_cache_stats_9
   ->  Seq Scan on test_pathman_cache_stats_10
(11 rows)

SELECT context, entries FROM pathman_cache_stats ORDER BY context;	/* OK */
         context          | entries 
--------------------------+---------
 maintenance              |       0
 partition bounds cache   |       0
 partition dispatch cache |       1
 partition parents cache  |      10
(4 rows)

DROP TABLE calamity.test_pathman_cache_stats CASCADE;
NOTICE:  drop cascades to 11 other objects
SELECT context, entries FROM pathman_cache_stats ORDER BY context;	/* OK */
         context          | entries 
--------------------------+---------
 maintenance              |       0
 partition bounds cache   |       0
 partition dispatch cache |       0
 partition parents cache  |       0
(4 rows)

/* Restore this GUC */
SET pg_pathman.enable_bounds_cache = true;
/* check view pathman_cache_stats (bounds cache enabled) */
CREATE TABLE calamity.test_pathman_cache_stats(val NUMERIC NOT NULL);
SELECT create_range_partitions('calamity.test_pathman_cache_stats', 'val', 1, 10, 10);
 create_range_partitions 
-------------------------
                      10
(1 row)

EXPLAIN (COSTS OFF) SELECT * FROM calamity.test_pathman_cache_stats;
                  QUERY PLAN                   
-----------------------------------------------
 Append
   ->  Seq Scan on test_pathman_cache_stats_1
   ->  Seq Scan on test_pathman_cache_stats_2
   ->  Seq Scan on test_pathman_cache_stats_3
   ->  Seq Scan on test_pathman_cache_stats_4
   ->  Seq Scan on test_pathman_cache_stats_5
   ->  Seq Scan on test_pathman_cache_stats_6
   ->  Seq Scan on test_pathman_cache_stats_7
   ->  Seq Scan on test_pathman_cache_stats_8
   ->  Seq Scan on test_pathman_cache_stats_9
   ->  Seq Scan on test_pathman_cache_stats_10
(11 rows)

SELECT context, entries FROM pathman_cache_stats ORDER BY context;	/* OK */
         context          | entries 
--------------------------+---------
 maintenance              |       0
 partition bounds cache   |      10
 partition dispatch cache |       1
 partition parents cache  |      10
(4 rows)

DROP TABLE calamity.test_pathman_cache_stats CASCADE;
NOTICE:  drop cascades to 11 other objects
SELECT context, entries FROM pathman_cache_stats ORDER BY context;	/* OK */
         context          | entries 
--------------------------+---------
 maintenance              |       0
 partition bounds cache   |       0
 partition dispatch cache |       0
 partition parents cache  |       0
(4 rows)

/* check that parents cache has been flushed after partition was dropped */
CREATE TABLE calamity.test_pathman_cache_stats(val NUMERIC NOT NULL);
SELECT create_range_partitions('calamity.test_pathman_cache_stats', 'val', 1, 10, 10);
 create_range_partitions 
-------------------------
                      10
(1 row)

EXPLAIN (COSTS OFF) SELECT * FROM calamity.test_pathman_cache_stats;
                  QUERY PLAN                   
-----------------------------------------------
 Append
   ->  Seq Scan on test_pathman_cache_stats_1
   ->  Seq Scan on test_pathman_cache_stats_2
   ->  Seq Scan on test_pathman_cache_stats_3
   ->  Seq Scan on test_pathman_cache_stats_4
   ->  Seq Scan on test_pathman_cache_stats_5
   ->  Seq Scan on test_pathman_cache_stats_6
   ->  Seq Scan on test_pathman_cache_stats_7
   ->  Seq Scan on test_pathman_cache_stats_8
   ->  Seq Scan on test_pathman_cache_stats_9
   ->  Seq Scan on test_pathman_cache_stats_10
(11 rows)

SELECT context, entries FROM pathman_cache_stats ORDER BY context;	/* OK */
         context          | entries 
--------------------------+---------
 maintenance              |       0
 partition bounds cache   |      10
 partition dispatch cache |       1
 partition parents cache  |      10
(4 rows)

SELECT drop_range_partition('calamity.test_pathman_cache_stats_1');
        drop_range_partition         
-------------------------------------
 calamity.test_pathman_cache_stats_1
(1 row)

SELECT context, entries FROM pathman_cache_stats ORDER BY context;	/* OK */
         context          | entries 
--------------------------+---------
 maintenance              |       0
 partition bounds cache   |       9
 partition dispatch cache |       1
 partition parents cache  |       0
(4 rows)

DROP TABLE calamity.test_pathman_cache_stats CASCADE;
NOTICE:  drop cascades to 10 other objects
SELECT context, entries FROM pathman_cache_stats ORDER BY context;	/* OK */
         context          | entries 
--------------------------+---------
 maintenance              |       0
 partition bounds cache   |       0
 partition dispatch cache |       0
 partition parents cache  |       0
(4 rows)

DROP SCHEMA calamity CASCADE;
DROP EXTENSION pg_pathman;
/*
 * ------------------------------------------
 *  Special tests (uninitialized pg_pathman)
 * ------------------------------------------
 */
CREATE SCHEMA calamity;
CREATE EXTENSION pg_pathman;
/* check function pathman_cache_search_relid() */
CREATE TABLE calamity.survivor(val INT NOT NULL);
SELECT create_range_partitions('calamity.survivor', 'val', 1, 10, 2);
 create_range_partitions 
-------------------------
                       2
(1 row)

DROP EXTENSION pg_pathman CASCADE;
SET pg_pathman.enable = f; /* DON'T LOAD CONFIG */
NOTICE:  RuntimeAppend, RuntimeMergeAppend and PartitionFilter nodes and some other options have been disabled
CREATE EXTENSION pg_pathman;
SHOW pg_pathman.enable;
 pg_pathman.enable 
-------------------
 off
(1 row)

SELECT add_to_pathman_config('calamity.survivor', 'val', '10');	/* not ok */
ERROR:  pg_pathman is not initialized yet
SELECT * FROM pathman_partition_list;							/* not ok */
ERROR:  pg_pathman is not initialized yet
SELECT get_part_range('calamity.survivor', 0, NULL::INT);		/* not ok */
ERROR:  pg_pathman is not initialized yet
EXPLAIN (COSTS OFF) SELECT * FROM calamity.survivor;			/* OK */
          QUERY PLAN          
------------------------------
 Append
   ->  Seq Scan on survivor
   ->  Seq Scan on survivor_1
   ->  Seq Scan on survivor_2
(4 rows)

SET pg_pathman.enable = t; /* LOAD CONFIG */
NOTICE:  RuntimeAppend, RuntimeMergeAppend and PartitionFilter nodes and some other options have been enabled
SELECT add_to_pathman_config('calamity.survivor', 'val', '10');	/* OK */
 add_to_pathman_config 
-----------------------
 t
(1 row)

SELECT * FROM pathman_partition_list;							/* OK */
      parent       |      partition      | parttype | expr | range_min | range_max 
-------------------+---------------------+----------+------+-----------+-----------
 calamity.survivor | calamity.survivor_1 |        2 | val  | 1         | 11
 calamity.survivor | calamity.survivor_2 |        2 | val  | 11        | 21
(2 rows)

SELECT get_part_range('calamity.survivor', 0, NULL::INT);		/* OK */
 get_part_range 
----------------
 {1,11}
(1 row)

EXPLAIN (COSTS OFF) SELECT * FROM calamity.survivor;			/* OK */
          QUERY PLAN          
------------------------------
 Append
   ->  Seq Scan on survivor_1
   ->  Seq Scan on survivor_2
(3 rows)

DROP TABLE calamity.survivor CASCADE;
NOTICE:  drop cascades to 3 other objects
DROP SCHEMA calamity CASCADE;
DROP EXTENSION pg_pathman;<|MERGE_RESOLUTION|>--- conflicted
+++ resolved
@@ -9,17 +9,10 @@
  
 (1 row)
 
-<<<<<<< HEAD
 SELECT pathman_version();
  pathman_version 
 -----------------
  1.5.0
-=======
-SELECT get_pathman_lib_version();
- get_pathman_lib_version 
--------------------------
- 10405
->>>>>>> 7ca0dda7
 (1 row)
 
 set client_min_messages = NOTICE;
