--- conflicted
+++ resolved
@@ -10,17 +10,10 @@
  
 (1 row)
 
-<<<<<<< HEAD
 SELECT pathman_version();
  pathman_version 
 -----------------
  1.5.0
-=======
-SELECT get_pathman_lib_version();
- get_pathman_lib_version 
--------------------------
- 1.4.12
->>>>>>> c1bbebb4
 (1 row)
 
 set client_min_messages = NOTICE;
