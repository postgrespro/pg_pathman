# contrib/pg_pathman/Makefile

MODULE_big = pg_pathman

OBJS = src/init.o src/relation_info.o src/utils.o src/partition_filter.o \
	src/runtimeappend.o src/runtime_merge_append.o src/pg_pathman.o src/rangeset.o \
	src/pl_funcs.o src/pl_range_funcs.o src/pl_hash_funcs.o src/pathman_workers.o \
	src/hooks.o src/nodes_common.o src/xact_handling.o src/utility_stmt_hooking.o \
	src/planner_tree_modification.o src/debug_print.o src/partition_creation.o \
	src/compat/pg_compat.o src/compat/relation_tags.o src/compat/rowmarks_fix.o \
	src/partition_update.o $(WIN32RES)

override PG_CPPFLAGS += -I$(CURDIR)/src/include

EXTENSION = pg_pathman

EXTVERSION = 1.5

DATA_built = pg_pathman--$(EXTVERSION).sql

DATA = pg_pathman--1.0--1.1.sql \
	   pg_pathman--1.1--1.2.sql \
	   pg_pathman--1.2--1.3.sql \
	   pg_pathman--1.3--1.4.sql

PGFILEDESC = "pg_pathman - partitioning tool for PostgreSQL"

REGRESS = pathman_array_qual \
		  pathman_basic \
		  pathman_bgw \
		  pathman_calamity \
		  pathman_callbacks \
		  pathman_column_type \
		  pathman_cte \
		  pathman_domains \
		  pathman_expressions \
		  pathman_foreign_keys \
		  pathman_inserts \
		  pathman_interval \
		  pathman_join_clause \
		  pathman_lateral \
		  pathman_mergejoin \
		  pathman_only \
		  pathman_param_upd_del \
		  pathman_permissions \
		  pathman_rebuild_updates \
		  pathman_rowmarks \
		  pathman_runtime_nodes \
<<<<<<< HEAD
		  pathman_update_node \
		  pathman_subpartitions \
=======
		  pathman_update_trigger \
		  pathman_upd_del \
>>>>>>> cc02e1a6
		  pathman_utility_stmt


EXTRA_REGRESS_OPTS=--temp-config=$(top_srcdir)/$(subdir)/conf.add

EXTRA_CLEAN = pg_pathman--$(EXTVERSION).sql ./isolation_output

ifdef USE_PGXS
PG_CONFIG = pg_config
PGXS := $(shell $(PG_CONFIG) --pgxs)
include $(PGXS)
else
subdir = contrib/pg_pathman
top_builddir = ../..
include $(top_builddir)/src/Makefile.global
include $(top_srcdir)/contrib/contrib-global.mk
endif

$(EXTENSION)--$(EXTVERSION).sql: init.sql hash.sql range.sql
	cat $^ > $@

ISOLATIONCHECKS=insert_nodes for_update rollback_on_create_partitions

submake-isolation:
	$(MAKE) -C $(top_builddir)/src/test/isolation all

isolationcheck: | submake-isolation
	$(MKDIR_P) isolation_output
	$(pg_isolation_regress_check) \
		--temp-config=$(top_srcdir)/$(subdir)/conf.add \
		--outputdir=./isolation_output \
		$(ISOLATIONCHECKS)

python_tests:
	$(MAKE) -C tests/python partitioning_tests

cmocka_tests:
	$(MAKE) -C tests/cmocka check

clean_gcov:
	find . \
		-name "*.gcda" -delete -o \
		-name "*.gcno" -delete -o \
		-name "*.gcov" -delete<|MERGE_RESOLUTION|>--- conflicted
+++ resolved
@@ -46,13 +46,9 @@
 		  pathman_rebuild_updates \
 		  pathman_rowmarks \
 		  pathman_runtime_nodes \
-<<<<<<< HEAD
+		  pathman_subpartitions \
 		  pathman_update_node \
-		  pathman_subpartitions \
-=======
-		  pathman_update_trigger \
 		  pathman_upd_del \
->>>>>>> cc02e1a6
 		  pathman_utility_stmt
 
 
