--- conflicted
+++ resolved
@@ -7,13 +7,8 @@
 	src/pl_funcs.o src/pl_range_funcs.o src/pl_hash_funcs.o src/pathman_workers.o \
 	src/hooks.o src/nodes_common.o src/xact_handling.o src/utility_stmt_hooking.o \
 	src/planner_tree_modification.o src/debug_print.o src/partition_creation.o \
-<<<<<<< HEAD
-	src/compat/pg_compat.o src/compat/relation_tags.o src/compat/rowmarks_fix.o \
-	src/partition_router.o $(WIN32RES)
-=======
-	src/compat/pg_compat.o src/compat/rowmarks_fix.o \
+	src/compat/pg_compat.o src/compat/rowmarks_fix.o src/partition_router.o \
 	$(WIN32RES)
->>>>>>> c1bbebb4
 
 ifdef USE_PGXS
 override PG_CPPFLAGS += -I$(CURDIR)/src/include
@@ -51,7 +46,6 @@
 		  pathman_join_clause \
 		  pathman_lateral \
 		  pathman_mergejoin \
-		  pathman_multilevel \
 		  pathman_only \
 		  pathman_param_upd_del \
 		  pathman_permissions \
