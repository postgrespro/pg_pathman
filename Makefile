--- conflicted
+++ resolved
@@ -64,12 +64,9 @@
 		  pathman_utility_stmt \
 		  pathman_views \
 		  pathman_CVE-2020-14350
-<<<<<<< HEAD
 endif
-=======
 
 ISOLATION = insert_nodes for_update rollback_on_create_partitions
->>>>>>> 1857bde0
 
 REGRESS_OPTS = --temp-config $(top_srcdir)/$(subdir)/conf.add
 ISOLATION_OPTS = --temp-config $(top_srcdir)/$(subdir)/conf.add
